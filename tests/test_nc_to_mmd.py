--- conflicted
+++ resolved
@@ -71,7 +71,6 @@
 
 
 @pytest.mark.py_mmd_tools
-<<<<<<< HEAD
 def test_get_landing_page_url(dataDir):
     md = Nc_to_mmd(os.path.join(dataDir, "reference_nc.nc"), check_only=True)
     assert md.get_dataset_landing_page_url() == "https://data.met.no/dataset/" \
@@ -79,7 +78,9 @@
     md = Nc_to_mmd(os.path.join(dataDir, "reference_nc_missing_keywords_vocab.nc"),
                    check_only=True)
     assert md.get_dataset_landing_page_url() == "https://data.fake.no/dummy"
-=======
+
+
+@pytest.mark.py_mmd_tools
 def test_license_missing(dataDir):
     """ Test that an error is raised if the license attribute is missing.
     """
@@ -90,7 +91,6 @@
     md = Nc_to_mmd(os.path.join(dataDir, "nc_to_update.nc"), check_only=True)
     md.get_license(mmd_yaml['use_constraint'], md.ncin)
     assert md.missing_attributes["errors"][0] == 'ACDD attribute "license" is required'
->>>>>>> 605bc52d
 
 
 @pytest.mark.py_mmd_tools
