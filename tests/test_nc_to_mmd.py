"""
License:

This file is part of the py-mmd-tools repository
<https://github.com/metno/py-mmd-tools>.

py-mmd-tools is licensed under the Apache License 2.0
<https://github.com/metno/py-mmd-tools/blob/master/LICENSE>
"""

import os
import pathlib
import tempfile
import yaml
import warnings
import unittest

from dateutil.parser import isoparse
from filehash import FileHash
from lxml import etree
from netCDF4 import Dataset
from pkg_resources import resource_string
from unittest.mock import patch

from py_mmd_tools.nc_to_mmd import Nc_to_mmd, normalize_iso8601, normalize_iso8601_0
from py_mmd_tools.yaml_to_adoc import nc_attrs_from_yaml
from py_mmd_tools.yaml_to_adoc import required
from py_mmd_tools.yaml_to_adoc import repetition_allowed
from py_mmd_tools.yaml_to_adoc import set_attribute
from py_mmd_tools.yaml_to_adoc import set_attributes

warnings.simplefilter("ignore", ResourceWarning)


class TestNCAttrsFromYaml(unittest.TestCase):

    def setUp(self):
        """ Sets up class with an attribute `mmd_yaml` containing
        the MMD to ACDD translations.
        """
        self.mmd_yaml = yaml.load(
            resource_string('py_mmd_tools', 'mmd_elements.yaml'), Loader=yaml.FullLoader
        )
        self.attributes = {}
        self.attributes['acdd'] = {}
        self.attributes['acdd']['required'] = []
        self.attributes['acdd']['not_required'] = []
        self.attributes['acdd_ext'] = {}
        self.attributes['acdd_ext']['required'] = []
        self.attributes['acdd_ext']['not_required'] = []

    def test_set_attribute__wrong_input(self):
        """ Test that errors are raised in case of wrong input to the
        set_attribute method.
        """
        mmd_field = 'keywords'
        key = 'maxOccurs'
        val = self.mmd_yaml[mmd_field][key]
        convention = 'acdd'
        with self.assertRaises(ValueError):
            set_attribute(mmd_field, val, convention, self.attributes, req='not_required')

    def test_set_attribute__no_convention(self):
        """ Test the set_attribute method when no convention is
        defined in mmd_yaml.
        """
        mmd_field = 'alternate_identifier'
        val = self.mmd_yaml[mmd_field]
        convention = 'acdd'
        set_attribute(mmd_field, val, convention, self.attributes, req='not_required')
        self.assertFalse(bool(self.attributes['acdd']['not_required']))

    def test_set_attribute__one_conv_field(self):
        """ Test the set_attribute method when one convention field
        is provided in mmd_yaml. Tests both acdd and acdd_ext.
        """
        # Test acdd_ext
        mmd_field = 'dataset_production_status'
        val = self.mmd_yaml[mmd_field]
        convention = 'acdd_ext'
        set_attribute(mmd_field, val, convention, self.attributes, req='not_required')
        self.assertEqual(self.attributes['acdd_ext']['not_required'][0], {
            'mmd_field': 'dataset_production_status',
            'attribute': 'dataset_production_status',
            'repetition_allowed': False,
            'comment': 'No repetition allowed.',
            'separator': '',
            'default': 'Complete'
        })
        # Test acdd
        mmd_field = 'operational_status'
        val = self.mmd_yaml[mmd_field]
        convention = 'acdd'
        set_attribute(mmd_field, val, convention, self.attributes, req='not_required')
        self.assertEqual(self.attributes['acdd']['not_required'][0], {
            'mmd_field': 'operational_status',
            'attribute': 'processing_level',
            'repetition_allowed': False,
            'comment': 'No repetition allowed. See the MMD docs for valid keywords.',
            'separator': '',
            'default': ''
        })

    def test_set_attribute__two_conv_fields(self):
        """ Test the set_attribute method when two convention fields
        are provided in mmd_yaml.
        """
        mmd_field = 'metadata_identifier'
        val = self.mmd_yaml[mmd_field]
        convention = 'acdd'
        set_attribute(mmd_field, val, convention, self.attributes, req='required')
        self.assertEqual(self.attributes['acdd']['required'][0], {
            'mmd_field': 'metadata_identifier',
            'attribute': 'id',
            'repetition_allowed': False,
            'comment': 'Required, and should be UUID. No repetition allowed.',
            'separator': '',
            'default': ''
        })
        self.assertEqual(self.attributes['acdd']['required'][1], {
            'mmd_field': 'metadata_identifier',
            'attribute': 'naming_authority',
            'repetition_allowed': False,
            'comment': 'Required. We recommend using reverse-DNS naming. '
                       'No repetition allowed.',
            'separator': '',
            'default': ''
        })

    def test_set_attribute__required_not_req(self):
        """ Test the set_attribute method when the
        attributes[convention]['required'] field should be
        populated but the convention is not required.
        """
        mmd_field = 'operational_status'
        val = self.mmd_yaml[mmd_field]
        convention = 'acdd'
        set_attribute(mmd_field, val, convention, self.attributes, req='required')
        self.assertEqual(self.attributes['acdd']['required'], [])
        self.assertEqual(self.attributes['acdd']['not_required'], [])

    def test_set_attribute__not_required_req(self):
        """ Test the set_attribute method when the
        attributes[convention]['not_required'] field should be
        populated but the convention is required.
        """
        mmd_field = 'iso_topic_category'
        val = self.mmd_yaml[mmd_field]
        convention = 'acdd_ext'
        set_attribute(mmd_field, val, convention, self.attributes, req='not_required')
        self.assertEqual(self.attributes['acdd']['required'], [])
        self.assertEqual(self.attributes['acdd']['not_required'], [])

    def test_set_attributes__single(self):
        mmd_field = 'metadata_identifier'
        val = self.mmd_yaml[mmd_field]
        set_attributes(mmd_field, val, self.attributes)
        self.assertEqual(self.attributes['acdd']['required'][0], {
            'mmd_field': 'metadata_identifier',
            'attribute': 'id',
            'repetition_allowed': False,
            'comment': 'Required, and should be UUID. No repetition allowed.',
            'separator': '',
            'default': ''
        })

    def test_set_attributes__nested(self):
        mmd_field = 'keywords'
        val = self.mmd_yaml[mmd_field]
        set_attributes(mmd_field, val, self.attributes)
        self.assertEqual(self.attributes['acdd']['required'][0], {
            'mmd_field': 'keywords>keyword',
            'attribute': 'keywords',
            'repetition_allowed': True,
            'comment': 'Comma separated list.',
            'separator': ',',
            'default': ''
        })

    def test_required__is_required(self):
        """ Test method required on a required MMD field.
        """
        self.assertTrue(required(self.mmd_yaml['temporal_extent']['start_date']))

    def test_required__not_required(self):
        """ Test method required on a not required MMD field.
        """
        self.assertFalse(required(self.mmd_yaml['temporal_extent']['end_date']))

    def test_required__minOccurs_missing(self):
        """ Test method required on an MMD field where the minOccurs
        key is missing.
        """
        sd = self.mmd_yaml['temporal_extent']['start_date']
        sd.pop('minOccurs')
        self.assertFalse(required(sd))

    def test_repetition_allowed(self):
        """ Test method repetition_allowed with an MMD field which
        can allows repetition.
        """
        self.assertTrue(repetition_allowed(self.mmd_yaml['temporal_extent']['start_date']))

    def test_repetition_allowed__not_allowed(self):
        """ Test method repetition_allowed with an MMD field which
        can does not allow repetition.
        """
        self.assertFalse(repetition_allowed(self.mmd_yaml['geographic_extent']))

    def test_repetition_allowed__maxOccurs_missing(self):
        """ Test method repetition_allowed with an MMD field where
        the maxOccurs key is missing.
        """
        sd = self.mmd_yaml['temporal_extent']['start_date']
        sd.pop('maxOccurs')
        self.assertTrue(repetition_allowed(sd))

    def test_nc_attrs_from_yaml(self):
        """ToDo: Add docstring"""
        adoc = nc_attrs_from_yaml()
        self.assertEqual(type(adoc), str)


class TestNC2MMD(unittest.TestCase):

    def setUp(self):
        """ToDo: Add docstring"""
        #
        # run this test from the root directory by running:
        #
        # python3 -m unittest
        #
        # unset the output limit when printing the xml diff
        #
        current_dir = pathlib.Path.cwd()
        self.reference_nc = str(current_dir / 'tests' / 'data' / 'reference_nc.nc')
        self.fail_nc = str(current_dir / 'tests' / 'data' / 'reference_nc_fail.nc')
        self.reference_xml = str(current_dir / 'tests' / 'data' / 'reference_nc.xml')
        self.reference_xsd = os.path.join(os.environ['MMD_PATH'], 'xsd/mmd_strict.xsd')

    # @patch('py_mmd_utils.nc_to_mmd.Nc_to_mmd.__init__')
    # @patch('mmd_utils.nc_to_mmd.Nc_to_mmd.to_mmd')
    # def test__main_with_defaults(self, mock_to_mmd, mock_init):
    #     mock_init.return_value = None
    #     self.assertTrue(mock_init.called)
    #     self.assertTrue(mock_to_mmd.called)

    def test_init_raises_error(self):
        """Nc_to_mmd.__init__ should raise error if check_only=False,
        but output_file is None. Test that this is the case.
        """
        with self.assertRaises(ValueError):
            Nc_to_mmd('tests/data/reference_nc.nc', output_file=None, check_only=False)

    @patch('metvocab.mmdgroup.MMDGroup.init_vocab')
    def test_init_raises_error_on_mmd_group(self, mock_init_vocab):
        """Nc_to_mmd.__init__ should raise error if mmdgroups are not
        initialised.
        """
        with self.assertRaises(ValueError):
            Nc_to_mmd('tests/data/reference_nc.nc', output_file=None, check_only=True)

    def test_default_when_no_acdd_or_acdd_ext(self):
        """ Test that a default value can be used even if no acdd
        or acdd_ext fields are present.
        """
        mmd_yaml = yaml.load(
            resource_string('py_mmd_tools', 'mmd_elements.yaml'), Loader=yaml.FullLoader
        )
        nc2mmd = Nc_to_mmd('tests/data/reference_nc.nc', check_only=True)
        ncin = Dataset(nc2mmd.netcdf_product)
        value = nc2mmd.get_acdd_metadata(
            mmd_yaml['metadata_status'],
            ncin, 'metadata_status'
        )
        self.assertEqual(value, 'Active')

    def test__get_acdd_metadata__dont_accept_alternatives(self):
        """ Test that the function get_acdd_metadata raises an
        error if there are several alternative acdd or acdd_ext
        fields.
        """
        mmd_yaml = yaml.load(
            resource_string('py_mmd_tools', 'mmd_elements.yaml'), Loader=yaml.FullLoader
        )
        nc2mmd = Nc_to_mmd('tests/data/reference_nc.nc', check_only=True)
        ncin = Dataset(nc2mmd.netcdf_product)
        with self.assertRaises(ValueError) as e:
            nc2mmd.get_acdd_metadata(
                mmd_yaml['metadata_identifier'],
                ncin, 'metadata_identifier'
            )
        self.assertEqual(str(e.exception),
                         'Multiple ACDD or ACCD extension fields provided.'
                         ' Please use another translation function.')

    def test_get_acdd_metadata_uses_default_date_created_type(self):
        """Test that the get_acdd_metadata function uses default
        date_created_type."""
        mmd_yaml = yaml.load(
            resource_string('py_mmd_tools', 'mmd_elements.yaml'), Loader=yaml.FullLoader
        )
        nc2mmd = Nc_to_mmd('tests/data/reference_nc.nc', check_only=True)
        ncin = Dataset(nc2mmd.netcdf_product)
        value = nc2mmd.get_metadata_updates(mmd_yaml['last_metadata_update'], ncin)
        self.assertEqual(value['update'][0]['type'], 'Created')

    def test_polygon_is_not_wkt(self):
        """The geospatial_bounds nc attribute may not be a proper wkt string.
        Test that this case is properly handled.
        """
        mmd_yaml = yaml.load(
            resource_string('py_mmd_tools', 'mmd_elements.yaml'), Loader=yaml.FullLoader
        )
        md = Nc_to_mmd(self.fail_nc, check_only=True)
        ncin = Dataset(md.netcdf_product, "w", diskless=True)
        ncin.geospatial_bounds = ""
        md.get_geographic_extent_polygon(
            mmd_yaml['geographic_extent']['polygon'], ncin
        )
        self.assertEqual(
            md.missing_attributes["errors"][0],
            "geospatial_bounds must be formatted as a WKT string"
        )

    def test_geographic_extent_polygon(self):
        """ToDo: Add docstring"""
        mmd_yaml = yaml.load(
            resource_string('py_mmd_tools', 'mmd_elements.yaml'), Loader=yaml.FullLoader
        )
        nc2mmd = Nc_to_mmd('tests/data/reference_nc.nc', check_only=True)
        ncin = Dataset(nc2mmd.netcdf_product)
        value = nc2mmd.get_geographic_extent_polygon(
            mmd_yaml['geographic_extent']['polygon'], ncin
        )
        self.assertEqual(value['srsName'], 'EPSG:4326')
        self.assertEqual(value['pos'][0], '69.0000 3.7900')

    def test_missing_nc_attrs(self):
        """ToDo: Add docstring"""
        mmd_yaml = yaml.load(
            resource_string('py_mmd_tools', 'mmd_elements.yaml'), Loader=yaml.FullLoader
        )
        nc2mmd = Nc_to_mmd('tests/data/reference_nc_missing_attrs.nc', check_only=True)
        ncin = Dataset(nc2mmd.netcdf_product)
        value = nc2mmd.get_acdd_metadata(mmd_yaml['geographic_extent'], ncin, 'geographic_extent')
        self.assertEqual(value['rectangle']['north'], None)
        value = nc2mmd.get_data_centers(mmd_yaml['data_center'], ncin)
        self.assertEqual(
            nc2mmd.missing_attributes['errors'][0], 'geospatial_lat_max is a required attribute'
        )
        self.assertEqual(
            nc2mmd.missing_attributes['errors'][4], 'institution is a required attribute'
        )
        self.assertEqual(nc2mmd.missing_attributes['warnings'][0],
                         'institution_short_name is a recommended attribute')

    def test_missing_geographic_extent_but_provided_as_kwarg(self):
        """Test that the geographic extent rectangle can be added
        as a kwarg.
        """
        yaml.load(
            resource_string('py_mmd_tools', 'mmd_elements.yaml'), Loader=yaml.FullLoader
        )
        nc2mmd = Nc_to_mmd('tests/data/reference_nc_missing_rectangle.nc', check_only=True)
        nc2mmd.to_mmd(geographic_extent_rectangle={
            'geospatial_lat_max': 90,
            'geospatial_lat_min': -90,
            'geospatial_lon_min': -180,
            'geospatial_lon_max': 180
        })
        self.assertEqual(nc2mmd.metadata['geographic_extent']['rectangle']['north'], 90)

    def test_collection_is_not_list(self):
        """Test that an error is raised if the collection input
        parameter is wrong type.
        """
        nc2mmd = Nc_to_mmd('tests/data/reference_nc_missing_attrs.nc', check_only=True)
        with self.assertRaises(ValueError) as e:
            nc2mmd.to_mmd(collection=2)
        self.assertEqual(str(e.exception), 'collection must be of type str or list')

    def test_collection_not_set(self):
        """ToDo: Add docstring"""
        nc2mmd = Nc_to_mmd('tests/data/reference_nc_missing_collection.nc', check_only=True)
        req_ok, msg = nc2mmd.to_mmd()
        self.assertTrue(req_ok)
        self.assertEqual(nc2mmd.metadata['collection'], ['ADC', 'METNCS'])

    def test_collection_set(self):
        """ToDo: Add docstring"""
        nc2mmd = Nc_to_mmd('tests/data/reference_nc.nc', check_only=True)
        status, msg = nc2mmd.to_mmd(collection='ADC')
        # nc files should normally not have a collection element, as this is
        # set during harvesting
        self.assertTrue(status)
        self.assertEqual(nc2mmd.metadata['collection'], ['ADC'])

    def test_abstract(self):
        """ToDo: Add docstring"""
        mmd_yaml = yaml.load(
            resource_string('py_mmd_tools', 'mmd_elements.yaml'), Loader=yaml.FullLoader
        )
        nc2mmd = Nc_to_mmd('tests/data/reference_nc.nc', check_only=True)
        ncin = Dataset(nc2mmd.netcdf_product)
        value = nc2mmd.get_abstracts(mmd_yaml['abstract'], ncin)
        self.assertEqual(type(value), list)
        self.assertTrue('lang' in value[0].keys())
        self.assertTrue('abstract' in value[0].keys())

    def test_title(self):
        """ToDo: Add docstring"""
        mmd_yaml = yaml.load(
            resource_string('py_mmd_tools', 'mmd_elements.yaml'), Loader=yaml.FullLoader
        )
        nc2mmd = Nc_to_mmd('tests/data/reference_nc.nc', check_only=True)
        ncin = Dataset(nc2mmd.netcdf_product)
        value = nc2mmd.get_titles(mmd_yaml['title'], ncin)
        self.assertEqual(type(value), list)
        self.assertTrue('lang' in value[0].keys())
        self.assertTrue('title' in value[0].keys())
        self.assertEqual(
            value[0]['title'],
            'Direct Broadcast data processed in satellite swath to L1C.'
        )
        self.assertEqual(value[1]['title'], 'Norsk tittel')

    def test_title_one_language_only(self):
        """ToDo: Add docstring"""
        mmd_yaml = yaml.load(
            resource_string('py_mmd_tools', 'mmd_elements.yaml'), Loader=yaml.FullLoader
        )
        nc2mmd = Nc_to_mmd('tests/data/reference_nc_id_missing.nc', check_only=True)
        ncin = Dataset(nc2mmd.netcdf_product)
        value = nc2mmd.get_titles(mmd_yaml['title'], ncin)
        self.assertEqual(type(value), list)
        self.assertTrue('lang' in value[0].keys())
        self.assertTrue('title' in value[0].keys())

    def test_data_center(self):
        """Test get_data_centers function"""
        mmd_yaml = yaml.load(
            resource_string('py_mmd_tools', 'mmd_elements.yaml'), Loader=yaml.FullLoader
        )
        nc2mmd = Nc_to_mmd('tests/data/reference_nc.nc', check_only=True)
        ncin = Dataset(nc2mmd.netcdf_product)
        value = nc2mmd.get_data_centers(mmd_yaml['data_center'], ncin)
        self.assertEqual(type(value), list)
        self.assertEqual(value, [{
            'data_center_name': {
                'long_name': 'Norwegian Meteorological Institute',
                'short_name': 'NO/MET'
            },
            'data_center_url': 'met.no',
        }])

    def test_data_access(self):
        """ToDo: Add docstring"""
        yaml.load(resource_string('py_mmd_tools', 'mmd_elements.yaml'), Loader=yaml.FullLoader)
        nc2mmd = Nc_to_mmd('tests/data/reference_nc.nc', check_only=True)
        Dataset(nc2mmd.netcdf_product)
        value = None
        self.assertEqual(value, None)

    def test_dataset_production_status(self):
        """ToDo: Add docstring"""
        mmd_yaml = yaml.load(
            resource_string('py_mmd_tools', 'mmd_elements.yaml'), Loader=yaml.FullLoader
        )
        nc2mmd = Nc_to_mmd('tests/data/reference_nc.nc', check_only=True)
        ncin = Dataset(nc2mmd.netcdf_product)
        value = nc2mmd.get_acdd_metadata(
            mmd_yaml['dataset_production_status'], ncin, 'dataset_production_status'
        )
        self.assertEqual(value, 'In Work')

    def test_alternate_identifier_missing(self):
        """Test that MMD alternate_identifier is not added when it does
        not exist in nc-file.
        """
        mmd_yaml = yaml.load(
            resource_string('py_mmd_tools', 'mmd_elements.yaml'), Loader=yaml.FullLoader
        )
        nc2mmd = Nc_to_mmd('tests/data/reference_nc.nc', check_only=True)
        ncin = Dataset(nc2mmd.netcdf_product)
        value = nc2mmd.get_acdd_metadata(
            mmd_yaml['alternate_identifier'], ncin, 'alternate_identifier'
        )
        self.assertEqual(value['alternate_identifier'], None)
        self.assertEqual(value['type'], None)

    def test_alternate_identifier(self):
        """Test that MMD alternate_identifier is equal to the one
        provided in the nc-file.
        """
        mmd_yaml = yaml.load(
            resource_string('py_mmd_tools', 'mmd_elements.yaml'), Loader=yaml.FullLoader
        )
        nc2mmd = Nc_to_mmd('tests/data/reference_nc_with_altID.nc', check_only=True)
        ncin = Dataset(nc2mmd.netcdf_product)
        value = nc2mmd.get_acdd_metadata(
            mmd_yaml['alternate_identifier'], ncin, 'alternate_identifier'
        )
        self.assertEqual(value['alternate_identifier'][0], 'dummy_id_no1')
        self.assertEqual(value['type'][0], 'dummy_type')

    def test_alternate_identifier_multiple(self):
        """Test that MMD alternate_identifier is equal to the ones
        provided in the nc-file.
        """
        mmd_yaml = yaml.load(
            resource_string('py_mmd_tools', 'mmd_elements.yaml'), Loader=yaml.FullLoader
        )
        nc2mmd = Nc_to_mmd('tests/data/reference_nc_with_altID_multiple.nc', check_only=True)
        ncin = Dataset(nc2mmd.netcdf_product)
        value = nc2mmd.get_acdd_metadata(
            mmd_yaml['alternate_identifier'], ncin, 'alternate_identifier'
        )
        self.assertEqual(value['alternate_identifier'][0], 'dummy_id_no1')
        self.assertEqual(value['type'][0], 'dummy_type')
        self.assertEqual(value['type'][1], 'other_type')

    def test_metadata_status_is_active(self):
        """ToDo: Add docstring"""
        mmd_yaml = yaml.load(
            resource_string('py_mmd_tools', 'mmd_elements.yaml'), Loader=yaml.FullLoader
        )
        nc2mmd = Nc_to_mmd('tests/data/reference_nc.nc', check_only=True)
        ncin = Dataset(nc2mmd.netcdf_product)
        value = nc2mmd.get_acdd_metadata(mmd_yaml['metadata_status'], ncin, 'metadata_status')
        self.assertEqual(value, 'Active')

    def test_last_metadata_update(self):
        """ToDo: Add docstring"""
        mmd_yaml = yaml.load(
            resource_string('py_mmd_tools', 'mmd_elements.yaml'), Loader=yaml.FullLoader
        )
        nc2mmd = Nc_to_mmd('tests/data/reference_nc.nc', check_only=True)
        ncin = Dataset(nc2mmd.netcdf_product)
        value = nc2mmd.get_metadata_updates(mmd_yaml['last_metadata_update'], ncin)
        self.assertEqual(value['update'][0]['datetime'], '2020-11-27T14:05:56Z')

    def test_use_defaults_for_personnel(self):
        """ToDo: Add docstring"""
        mmd_yaml = yaml.load(
            resource_string('py_mmd_tools', 'mmd_elements.yaml'), Loader=yaml.FullLoader
        )
        nc2mmd = Nc_to_mmd('tests/data/reference_nc_missing_attrs.nc', check_only=True)
        ncin = Dataset(nc2mmd.netcdf_product)
        value = nc2mmd.get_personnel(mmd_yaml['personnel'], ncin)
        self.assertEqual(value[0]['role'], 'Investigator')
        self.assertEqual(value[0]['name'], 'Not available')
        self.assertEqual(value[0]['email'], 'Not available')
        self.assertEqual(value[0]['organisation'], 'Not available')

    def test_missing_temporal_extent(self):
        """ToDo: Add docstring"""
        mmd_yaml = yaml.load(
            resource_string('py_mmd_tools', 'mmd_elements.yaml'), Loader=yaml.FullLoader
        )
        nc2mmd = Nc_to_mmd('tests/data/reference_nc_missing_attrs.nc', check_only=True)
        ncin = Dataset(nc2mmd.netcdf_product)
        value = nc2mmd.get_temporal_extents(mmd_yaml['temporal_extent'], ncin)
        self.assertEqual(value, [])
        self.assertEqual(
            nc2mmd.missing_attributes['errors'][0],
            'time_coverage_start is a required ACDD attribute'
        )

    def test_missing_temporal_extent_but_start_provided_as_kwarg(self):
        """ToDo: Add docstring"""
        yaml.load(
            resource_string('py_mmd_tools', 'mmd_elements.yaml'), Loader=yaml.FullLoader
        )
        nc2mmd = Nc_to_mmd('tests/data/reference_nc_missing_attrs.nc', check_only=True)
        with self.assertRaises(AttributeError):
            nc2mmd.to_mmd(time_coverage_start='1850-01-01T00:00:00Z')
        self.assertEqual(nc2mmd.metadata['temporal_extent']['start_date'],
                         '1850-01-01T00:00:00Z')

    def test_missing_temporal_extent_but_start_and_end_provided_as_kwargs(self):
        """ToDo: Add docstring"""
        yaml.load(resource_string('py_mmd_tools', 'mmd_elements.yaml'), Loader=yaml.FullLoader)
        nc2mmd = Nc_to_mmd('tests/data/reference_nc_missing_attrs.nc', check_only=True)
        with self.assertRaises(AttributeError):
            nc2mmd.to_mmd(
                time_coverage_start='1850-01-01T00:00:00Z',
                time_coverage_end='1950-01-01T00:00:00Z'
            )
        self.assertEqual(nc2mmd.metadata['temporal_extent']['start_date'],
                         '1850-01-01T00:00:00Z')
        self.assertEqual(nc2mmd.metadata['temporal_extent']['end_date'], '1950-01-01T00:00:00Z')

    def test_missing_temporal_extent_but_start_and_end_provided_as_kwargs_and_wrong(self):
        """Test that errors are raised when input times are not iso"""
        yaml.load(resource_string('py_mmd_tools', 'mmd_elements.yaml'), Loader=yaml.FullLoader)
        nc2mmd = Nc_to_mmd('tests/data/reference_nc_missing_attrs.nc', check_only=True)
        with self.assertRaises(AttributeError):
            nc2mmd.to_mmd(
                time_coverage_start='1850/01/01 00:00:00',
                time_coverage_end='1950/01/01 00:00:00'
            )
        self.assertEqual(
            nc2mmd.missing_attributes['errors'][3],
            "time_coverage_start must be in ISO8601 format: "
            "YYYY-mm-ddTHH:MM:SS<second fraction><time zone>.")
        self.assertEqual(
            nc2mmd.missing_attributes['errors'][4],
            "time_coverage_end must be in ISO8601 format: "
            "YYYY-mm-ddTHH:MM:SS<second fraction><time zone>.")

    def test_temporal_extent_two_startdates(self):
        """Test that two start dates are handled correctly in the
        translation to MMD.
        """
        mmd_yaml = yaml.load(
            resource_string('py_mmd_tools', 'mmd_elements.yaml'), Loader=yaml.FullLoader
        )
        nc2mmd = Nc_to_mmd('tests/data/reference_nc_attrs_multiple.nc', check_only=True)
        ncin = Dataset(nc2mmd.netcdf_product)
        value = nc2mmd.get_temporal_extents(mmd_yaml['temporal_extent'], ncin)
        self.assertEqual(value[0]['start_date'], '2020-11-27T13:40:02.019817Z')
        self.assertEqual(value[1]['start_date'], '2020-12-27T13:40:02.019817Z')
        self.assertEqual(value[2]['start_date'], '2021-01-27T13:40:02.019817Z')
        self.assertEqual(value[0]['end_date'], '2020-11-27T13:51:24.401505Z')
        self.assertEqual(value[1]['end_date'], '2020-12-27T13:51:24.019817Z')

    def test_temporal_extent_two_startdates_one_wrong(self):
        """Test that two start dates are handled correctly in the
        translation to MMD.
        """
        mmd_yaml = yaml.load(
            resource_string('py_mmd_tools', 'mmd_elements.yaml'), Loader=yaml.FullLoader
        )
        md = Nc_to_mmd('tests/data/reference_nc_attrs_multiple.nc', check_only=True)
        ncin = Dataset(md.netcdf_product, "w", diskless=True)

        valid_start = '2020-11-27T13:40:02.019817Z'
        invalid_start = '2020-13-27T13:40:02.019817'  # month outside [0,12]
        valid_end = '2020-11-27T13:51:24.401505Z'
        invalid_end = '2020-13-27T13:51:24.019817'  # month outside [0,12]

        ncin.time_coverage_start = '{}, {}'.format(valid_start, invalid_start)
        ncin.time_coverage_end = '{}, {}'.format(valid_end, invalid_end)
        value = md.get_temporal_extents(mmd_yaml['temporal_extent'], ncin)

        template = 'ACDD start/end datetime {} is not valid ISO8601:'
        self.assertEqual(value[0]['start_date'], valid_start)
        self.assertIn(template.format(invalid_start), md.missing_attributes['errors'][0])
        self.assertEqual(value[0]['end_date'], valid_end)
        self.assertIn(template.format(invalid_end), md.missing_attributes['errors'][1])

    def test__normalize_iso8601(self):
        def valid(s):
            ndt, _ = normalize_iso8601(s)
            return ndt is not None

        self.assertFalse(valid(""))
        self.assertFalse(valid(None))

        self.assertTrue(valid("2017"))
        self.assertTrue(valid("2017-01"))
        self.assertTrue(valid("2017-01-01"))

        self.assertFalse(valid("2017-01-01T"))
        self.assertFalse(valid("2017-01-01Z"))

        self.assertTrue(valid("2017-01-01T00"))
        self.assertTrue(valid("2017-01-01T00:00"))
        self.assertTrue(valid("2017-01-01T00:00:00"))

        self.assertTrue(valid("2017-01-01T00Z"))
        self.assertTrue(valid("2017-01-01T00:00Z"))
        self.assertTrue(valid("2017-01-01T00:00:00Z"))

        self.assertTrue(valid("2008-08-30T01:45:36.123Z"))
        self.assertTrue(valid("2016-12-13T21:20:37.593194Z"))
        self.assertFalse(valid("2019-02-29T12:00:00Z"))
        self.assertTrue(valid("2020-12-27 13:40:02.019817"))
        self.assertTrue(valid("2020-11-27T13:40:02.019817Z"))

    def test__normalize_iso8601_0(self):

        dt = '2021-01-01T00:00:00Z'
        ndt_expected = '2021-01-01T00:00:00Z'
        ndt_actual = normalize_iso8601_0(dt)
        self.assertEqual(ndt_expected, ndt_actual)

        dt_invalid = 'foobar'
        ndt_expected = dt_invalid
        ndt_actual = normalize_iso8601_0(dt_invalid)
        self.assertEqual(ndt_expected, ndt_actual)

    def test_temporal_extent(self):
        """ToDo: Add docstring"""
        mmd_yaml = yaml.load(
            resource_string('py_mmd_tools', 'mmd_elements.yaml'), Loader=yaml.FullLoader
        )
        nc2mmd = Nc_to_mmd('tests/data/reference_nc.nc', check_only=True)
        ncin = Dataset(nc2mmd.netcdf_product)
        value = nc2mmd.get_temporal_extents(mmd_yaml['temporal_extent'], ncin)
        self.assertEqual(value[0]['start_date'], '2020-11-27T13:40:02.019817Z')
        self.assertEqual(value[0]['end_date'], '2020-11-27T13:51:24.401505Z')

    def test_personnel_multiple_mixed(self):
        """ToDo: Add docstring"""
        mmd_yaml = yaml.load(
            resource_string('py_mmd_tools', 'mmd_elements.yaml'), Loader=yaml.FullLoader
        )
        nc2mmd = Nc_to_mmd(
            'tests/data/reference_nc_attrs_multiple_mixed_creator.nc',
            check_only=True
        )
        ncin = Dataset(nc2mmd.netcdf_product)
        nc2mmd.get_personnel(mmd_yaml['personnel'], ncin)
        self.assertEqual(
            nc2mmd.missing_attributes['errors'][0],
            'Attributes must have same number of entries'
        )

    def test_personnel_multiple(self):
        """ToDo: Add docstring"""
        mmd_yaml = yaml.load(
            resource_string('py_mmd_tools', 'mmd_elements.yaml'), Loader=yaml.FullLoader
        )
        nc2mmd = Nc_to_mmd('tests/data/reference_nc_attrs_multiple.nc', check_only=True)
        ncin = Dataset(nc2mmd.netcdf_product)
        value = nc2mmd.get_personnel(mmd_yaml['personnel'], ncin)
        self.assertEqual(value[0]['name'], 'Trygve')
        self.assertEqual(value[1]['name'], 'Nina')
        self.assertEqual(value[0]['email'], 'trygve@meti.no')
        self.assertEqual(value[1]['email'], 'post@met.no')
        self.assertEqual(value[0]['role'], 'Investigator')
        self.assertEqual(value[1]['role'], 'Technical contact')

    def test_personnel_multiple_creator_and_contributor(self):
        """Test that we can have multiple people in MMD personnel field"""
        mmd_yaml = yaml.load(
            resource_string('py_mmd_tools', 'mmd_elements.yaml'), Loader=yaml.FullLoader
        )
        nc2mmd = Nc_to_mmd(
            'tests/data/reference_nc_attrs_multiple_and_contributor.nc',
            check_only=True
        )
        ncin = Dataset(nc2mmd.netcdf_product)
        value = nc2mmd.get_personnel(mmd_yaml['personnel'], ncin)
        self.assertEqual(value[0]['name'], 'Trygve')
        self.assertEqual(value[1]['name'], 'Nina')
        self.assertEqual(value[2]['name'], 'Morten')
        self.assertEqual(value[0]['email'], 'trygve@meti.no')
        self.assertEqual(value[1]['email'], 'post@met.no')
        self.assertEqual(value[2]['email'], 'morten@met.no')
        self.assertEqual(value[0]['organisation'], 'Norwegian Meteorological Institute')
        self.assertEqual(value[1]['organisation'], 'Norwegian Meteorological Institute')
        self.assertEqual(value[2]['organisation'], 'Norwegian Meteorological Institute')
        self.assertEqual(value[0]['role'], 'Investigator')
        self.assertEqual(value[1]['role'], 'Technical contact')
        self.assertEqual(value[2]['role'], 'Investigator')

    def test_personnel_acdd_roles_not_list(self):
        """Test that we can have multiple people in MMD personnel field"""
        mmd_yaml = yaml.load(
            resource_string('py_mmd_tools', 'mmd_elements.yaml'), Loader=yaml.FullLoader
        )
        nc2mmd = Nc_to_mmd(
            'tests/data/reference_nc_attrs_multiple_and_contributor.nc',
            check_only=True
        )
        ncin = Dataset(nc2mmd.netcdf_product)
        value = nc2mmd.get_personnel(mmd_yaml['personnel'], ncin)
        self.assertEqual(value[0]['name'], 'Trygve')
        self.assertEqual(value[1]['name'], 'Nina')
        self.assertEqual(value[0]['role'], 'Investigator')
        self.assertEqual(value[1]['role'], 'Technical contact')
        self.assertEqual(value[0]['email'], 'trygve@meti.no')
        self.assertEqual(value[1]['email'], 'post@met.no')
        self.assertEqual(value[0]['organisation'], 'Norwegian Meteorological Institute')
        self.assertEqual(value[1]['organisation'], 'Norwegian Meteorological Institute')

    def test_personnel(self):
        """Test reading of personnel from nc file into MMD"""
        mmd_yaml = yaml.load(
            resource_string('py_mmd_tools', 'mmd_elements.yaml'), Loader=yaml.FullLoader
        )
        nc2mmd = Nc_to_mmd('tests/data/reference_nc.nc', check_only=True)
        ncin = Dataset(nc2mmd.netcdf_product)
        value = nc2mmd.get_personnel(mmd_yaml['personnel'], ncin)
        self.assertEqual(value[0]['email'], 'post@met.no')

    def test_iso_topic_category(self):
        """ToDo: Add docstring"""
        mmd_yaml = yaml.load(
            resource_string('py_mmd_tools', 'mmd_elements.yaml'), Loader=yaml.FullLoader
        )
        nc2mmd = Nc_to_mmd('tests/data/reference_nc.nc', check_only=True)
        ncin = Dataset(nc2mmd.netcdf_product)
        value = nc2mmd.get_acdd_metadata(
            mmd_yaml['iso_topic_category'], ncin, 'iso_topic_category'
        )
        self.assertEqual(value[0], 'climatologyMeteorologyAtmosphere')
        self.assertEqual(value[1], 'environment')
        self.assertEqual(value[2], 'oceans')

    def test_missing_vocabulary_platform_instrument_short_name(self):
        """ToDo: Add docstring"""
        mmd_yaml = yaml.load(
            resource_string('py_mmd_tools', 'mmd_elements.yaml'), Loader=yaml.FullLoader
        )
        nc2mmd = Nc_to_mmd('tests/data/reference_nc_missing_keywords_vocab.nc', check_only=True)
        ncin = Dataset(nc2mmd.netcdf_product)
        value = nc2mmd.get_platforms(mmd_yaml['platform'], ncin)
        self.assertEqual(value[0]['instrument']['short_name'], '')

    def test_missing_vocabulary_platform(self):
        """ToDo: Add docstring"""
        mmd_yaml = yaml.load(
            resource_string('py_mmd_tools', 'mmd_elements.yaml'), Loader=yaml.FullLoader
        )
        nc2mmd = Nc_to_mmd('tests/data/reference_nc_missing_keywords_vocab.nc', check_only=True)
        ncin = Dataset(nc2mmd.netcdf_product)
        value = nc2mmd.get_platforms(mmd_yaml['platform'], ncin)
        resource_link = 'https://www.wmo-sat.info/oscar/satellites/view/snpp'
        self.assertEqual(value[0]['resource'], resource_link)

    def test_keywords_missing(self):
        """ToDo: Add docstring"""
        mmd_yaml = yaml.load(
            resource_string('py_mmd_tools', 'mmd_elements.yaml'), Loader=yaml.FullLoader
        )
        nc2mmd = Nc_to_mmd('tests/data/reference_nc_fail.nc', check_only=True)
        ncin = Dataset(nc2mmd.netcdf_product)
        nc2mmd.get_keywords(mmd_yaml['keywords'], ncin)
        self.assertEqual(
            nc2mmd.missing_attributes['errors'][0],
            'keywords_vocabulary is a required ACDD attribute'
        )
        self.assertEqual(
            nc2mmd.missing_attributes['errors'][1],
            'keywords is a required ACDD attribute'
        )

    def test__keywords_vocabulary__correctly_formatted(self):
        """Check that error massages are added if the
        keywords_vocabulary attribute is not formatted
        as short_name:long_name:url
        """
        mmd_yaml = yaml.load(
            resource_string('py_mmd_tools', 'mmd_elements.yaml'), Loader=yaml.FullLoader
        )
        md = Nc_to_mmd(self.fail_nc, check_only=True)
        ncin = Dataset(md.netcdf_product, "w", diskless=True)
        ncin.keywords = "GCMDSK:Earth Science > Atmosphere > Atmospheric radiation, " \
                        "GEMET:Meteorological geographical features, " \
                        "GEMET:Atmospheric conditions, " \
                        "NORTHEMES:Weather and climate"
        ncin.keywords_vocabulary = ""
        md.get_keywords(mmd_yaml['keywords'], ncin)
        self.assertEqual(
            md.missing_attributes['errors'][0],
            'keywords_vocabulary must be formatted as <short_name>:<long_name>:<url>'
        )

    def test_keywords_vocabulary_missing(self):
        """ToDo: Add docstring"""
        mmd_yaml = yaml.load(
            resource_string('py_mmd_tools', 'mmd_elements.yaml'), Loader=yaml.FullLoader
        )
        nc2mmd = Nc_to_mmd('tests/data/reference_nc_missing_keywords_vocab.nc', check_only=True)
        ncin = Dataset(nc2mmd.netcdf_product)
        nc2mmd.get_keywords(mmd_yaml['keywords'], ncin)
        self.assertEqual(
            nc2mmd.missing_attributes['errors'][0],
            'keywords_vocabulary is a required ACDD attribute'
        )

    def test_keywords(self):
        """ToDo: Add docstring"""
        mmd_yaml = yaml.load(
            resource_string('py_mmd_tools', 'mmd_elements.yaml'), Loader=yaml.FullLoader
        )
        nc2mmd = Nc_to_mmd('tests/data/reference_nc.nc', check_only=True)
        ncin = Dataset(nc2mmd.netcdf_product)
        value = nc2mmd.get_keywords(mmd_yaml['keywords'], ncin)
        self.assertEqual(value[0]['vocabulary'], 'GCMDSK')
        self.assertEqual(
            value[0]['resource'],
            'https://gcmd.earthdata.nasa.gov/kms/concepts/concept_scheme/sciencekeywords'
        )
        self.assertEqual(value[0]['keyword'], [
            'Earth Science > Atmosphere > Atmospheric radiation'
        ])
        self.assertEqual(value[1]['vocabulary'], 'GEMET')
        self.assertEqual(value[1]['resource'], 'http://inspire.ec.europa.eu/theme')
        self.assertEqual(value[1]['keyword'], [
            'Meteorological geographical features',
            'Atmospheric conditions', 'Oceanographic geographical features'
        ])

    def test_keywords_multiple(self):
        """ToDo: Add docstring"""
        mmd_yaml = yaml.load(
            resource_string('py_mmd_tools', 'mmd_elements.yaml'), Loader=yaml.FullLoader
        )
        nc2mmd = Nc_to_mmd('tests/data/reference_nc_attrs_multiple.nc', check_only=True)
        ncin = Dataset(nc2mmd.netcdf_product)
        value = nc2mmd.get_keywords(mmd_yaml['keywords'], ncin)
        self.assertEqual(value[0]['vocabulary'], 'GCMDSK')
        self.assertEqual(
            value[0]['resource'],
            'https://gcmd.earthdata.nasa.gov/kms/concepts/concept_scheme/sciencekeywords'
        )
        self.assertEqual(value[0]['keyword'], [
            'Earth Science > Atmosphere > Atmospheric radiation',
            'EARTH SCIENCE > BIOLOGICAL CLASSIFICATION > ANIMALS/VERTEBRATES'
        ])

    def test_platforms(self):
        """ToDo: Add docstring"""
        mmd_yaml = yaml.load(
            resource_string('py_mmd_tools', 'mmd_elements.yaml'), Loader=yaml.FullLoader
        )
        nc2mmd = Nc_to_mmd('tests/data/reference_nc.nc', check_only=True)
        ncin = Dataset(nc2mmd.netcdf_product)
        value = nc2mmd.get_platforms(mmd_yaml['platform'], ncin)
        self.assertEqual(
            value[0]['long_name'],
            'Suomi National Polar-orbiting Partnership'
        )
        self.assertEqual(
            value[0]['instrument']['long_name'],
            'Visible/Infrared Imager Radiometer Suite'
        )

    def test_platform_with_gcmd_vocabulary(self):
        """ToDo: Add docstring"""
        mmd_yaml = yaml.load(
            resource_string('py_mmd_tools', 'mmd_elements.yaml'), Loader=yaml.FullLoader
        )
        nc2mmd = Nc_to_mmd('tests/data/reference_nc_gcmd_platform.nc', check_only=True)
        ncin = Dataset(nc2mmd.netcdf_product)
        value = nc2mmd.get_platforms(mmd_yaml['platform'], ncin)
        self.assertEqual(value[0]['short_name'], 'Sentinel-1B')
        self.assertEqual(value[0]['long_name'], 'Sentinel-1B')
        self.assertEqual(value[0]['instrument']['long_name'], 'Synthetic Aperture Radar (C-band)')

    def test_projects(self):
        """Test getting project information from nc-file"""
        mmd_yaml = yaml.load(
            resource_string('py_mmd_tools', 'mmd_elements.yaml'), Loader=yaml.FullLoader
        )
        nc2mmd = Nc_to_mmd('tests/data/reference_nc.nc', check_only=True)
        ncin = Dataset(nc2mmd.netcdf_product)
        value = nc2mmd.get_projects(mmd_yaml['project'], ncin)
        self.assertEqual(value[0]['long_name'], 'MET Norway core services')

    def test_dataset_citation_missing_attrs(self):
        """Test that missing url and other is accepted"""
        mmd_yaml = yaml.load(
            resource_string('py_mmd_tools', 'mmd_elements.yaml'), Loader=yaml.FullLoader
        )
        nc2mmd = Nc_to_mmd('tests/data/reference_nc_missing_keywords_vocab.nc', check_only=True)
        ncin = Dataset(nc2mmd.netcdf_product)
        value = nc2mmd.get_dataset_citations(mmd_yaml['dataset_citation'], ncin)
        self.assertEqual(value[0]['url'], '')
        self.assertEqual(value[0]['other'], '')

    def test_check_only(self):
        """Run netCDF attributes to MMD translation with check_only
        flag. Also make sure that the warning about using default
        value 'Active' for the MMD metadata_status field is disabled.
        """
        nc2mmd = Nc_to_mmd('tests/data/reference_nc.nc', check_only=True)
        req_ok, msg = nc2mmd.to_mmd()
        self.assertFalse(nc2mmd.missing_attributes['warnings'])
        self.assertTrue(req_ok)
        self.assertEqual(msg, '')

    def test_dataset_citation(self):
        """ToDo: Add docstring"""
        mmd_yaml = yaml.load(
            resource_string('py_mmd_tools', 'mmd_elements.yaml'), Loader=yaml.FullLoader
        )
        nc2mmd = Nc_to_mmd('tests/data/reference_nc.nc', check_only=True)
        ncin = Dataset(nc2mmd.netcdf_product)
        value = nc2mmd.get_dataset_citations(mmd_yaml['dataset_citation'], ncin)
        self.assertEqual(
            value[0]['title'],
            'Direct Broadcast data processed in satellite swath to L1C.'
        )

    def test_dataset_citation_invalid_date(self):
        mmd_yaml = yaml.load(
            resource_string('py_mmd_tools', 'mmd_elements.yaml'), Loader=yaml.FullLoader
        )
        md = Nc_to_mmd('tests/data/reference_nc.nc', check_only=True)
        ncin = Dataset(md.netcdf_product, "w", diskless=True)
        ncin.time_coverage_start = "2020-11-27T13:40:02.019817Z"
        ncin.time_coverage_end = "2020-11-27T13:51:24.401505Z"
        ncin.creator_name = 'Kreator Kreatorsen'
        ncin.date_created = "2020-11-28T13:51:24.401505Z"
        ncin.title = "Test dataset"
        ncin.metadata_link = "https://data.met.no/dataset/uuid-for-the-dataset"
        ncin.references = "Some free-text refences"
        value = md.get_dataset_citations(mmd_yaml['dataset_citation'], ncin)
        self.assertEqual(value[0]['author'], 'Kreator Kreatorsen')

        # Test that an error is appended if date created is not in
        # the correct format
        ncin.date_created = "2020-99-28 13:51:24"
        mmd_yaml = yaml.load(
            resource_string('py_mmd_tools', 'mmd_elements.yaml'), Loader=yaml.FullLoader
        )
        value = md.get_dataset_citations(mmd_yaml['dataset_citation'], ncin)
        self.assertIn(
            "ACDD attribute date_created contains an invalid ISO8601 date:",
            md.missing_attributes['errors'][0]
        )

    @patch('py_mmd_tools.nc_to_mmd.Dataset')
    def test_oserror_opendap(self, mock_nc_dataset):
        """ToDo: Add docstring"""
        mock_nc_dataset.side_effect = OSError
        fn = (
            'http://nbstds.met.no/thredds/dodsC/NBS/S1A/2021/01/31/IW/'
            'S1A_IW_GRDH_1SDV_20210131T172816_20210131T172841_036385_04452D_505F.nc'
        )
        try:
            Nc_to_mmd(fn, check_only=True)
        except OSError:
            pass
        mock_nc_dataset.assert_called_with(fn+'#fillmismatch')

    def test_get_data_access_dict_with_wms(self):
        """ToDo: Add docstring"""
        nc2mmd = Nc_to_mmd('tests/data/reference_nc.nc', check_only=True)
        ncin = Dataset(nc2mmd.netcdf_product)
        nc2mmd.netcdf_product = (
            'https://thredds.met.no/thredds/dodsC/arcticdata/'
            'S2S_drift_TCD/SIDRIFT_S2S_SH/2019/07/31/'
        ) + nc2mmd.netcdf_product
        data = nc2mmd.get_data_access_dict(ncin, add_wms_data_access=True)
        self.assertEqual(data[0]['type'], 'OPeNDAP')
        self.assertEqual(data[1]['type'], 'OGC WMS')
        self.assertEqual(data[2]['type'], 'HTTP')

    def test_get_data_access_dict(self):
        """ToDo: Add docstring"""
        nc2mmd = Nc_to_mmd('tests/data/reference_nc.nc', check_only=True)
        ncin = Dataset(nc2mmd.netcdf_product)
        nc2mmd.netcdf_product = (
            'https://thredds.met.no/thredds/dodsC/arcticdata/'
            'S2S_drift_TCD/SIDRIFT_S2S_SH/2019/07/31/'
        ) + nc2mmd.netcdf_product
        data = nc2mmd.get_data_access_dict(ncin)
        self.assertEqual(data[0]['type'], 'OPeNDAP')
        self.assertEqual(data[1]['type'], 'HTTP')

    def test_related_dataset(self):
        """ToDo: Add docstring"""
        nc2mmd = Nc_to_mmd('tests/data/reference_nc_id_missing.nc', check_only=True)
        ncin = Dataset('tests/data/reference_nc_id_missing.nc')
        mmd_yaml = yaml.load(
            resource_string('py_mmd_tools', 'mmd_elements.yaml'), Loader=yaml.FullLoader
        )
        data = nc2mmd.get_related_dataset(mmd_yaml['related_dataset'], ncin)
        self.assertEqual(data[0]['id'], 'b7cb7934-77ca-4439-812e-f560df3fe7eb')
        self.assertEqual(data[0]['relation_type'], 'parent')

    def test_get_metadata_identifier(self):
        """Test that an AttributeError is raised if there are
        inconsistencies between the hardcoded acdd values, and the ones
        from mmd_elements.yaml.
        """
        mmd_yaml = yaml.load(
            resource_string('py_mmd_tools', 'mmd_elements.yaml'), Loader=yaml.FullLoader
        )
        # Only one value in the list
        mmd_yaml['metadata_identifier']['acdd'] = {'id': {}}
        nc2mmd = Nc_to_mmd('tests/data/reference_nc.nc', check_only=True)
        ncin = Dataset(nc2mmd.netcdf_product)
        with self.assertRaises(AttributeError) as e:
            nc2mmd.get_metadata_identifier(mmd_yaml['metadata_identifier'], ncin)
        self.assertEqual(
            "ACDD attribute inconsistency in mmd_elements.yaml. Expected id and "
            "naming_authority but received ['id'].",
            str(e.exception)
        )
        # Inconsistency of ACCD id in mmd_elements.yaml (='jkhakjh')
        # and the hardcoded one (='id')
        mmd_yaml['metadata_identifier']['acdd'] = {'jkhakjh': {}, 'naming_authority': {}}
        with self.assertRaises(AttributeError) as e:
            nc2mmd.get_metadata_identifier(mmd_yaml['metadata_identifier'], ncin)
        self.assertEqual(
            "ACDD attribute inconsistency in mmd_elements.yaml. Expected id and "
            "naming_authority but received ['jkhakjh', 'naming_authority'].",
            str(e.exception)
        )
        # Inconsistency of ACCD naming_authority in mmd_elements.yaml
        # (='jklhkha') and the hardcoded one (='naming_authority')
        mmd_yaml['metadata_identifier']['acdd'] = {'id': {}, 'jklhkha': {}}
        with self.assertRaises(AttributeError) as e:
            nc2mmd.get_metadata_identifier(mmd_yaml['metadata_identifier'], ncin)
        self.assertEqual(
            "ACDD attribute inconsistency in mmd_elements.yaml. Expected id and "
            "naming_authority but received ['id', 'jklhkha'].",
            str(e.exception)
        )
        # Change the valid naming authorities to force an error
        nc2mmd.VALID_NAMING_AUTHORITIES = ['jada.no']
        mmd_yaml = yaml.load(
            resource_string('py_mmd_tools', 'mmd_elements.yaml'), Loader=yaml.FullLoader
        )
        nc2mmd.get_metadata_identifier(mmd_yaml['metadata_identifier'], ncin)
        self.assertEqual(
            nc2mmd.missing_attributes['errors'][0],
            'naming_authority ACDD attribute is not valid.'
        )

    def test_to_mmd_warning_not_empty(self):
        mmd_yaml = yaml.load(
            resource_string('py_mmd_tools', 'mmd_elements.yaml'), Loader=yaml.FullLoader
        )
        mmd_yaml['dummy_field'] = {}
        mmd_yaml['dummy_field']['minOccurs'] = '1'
        mmd_yaml['dummy_field']['default'] = 'test'
        mmd_yaml['dummy_field']['acdd_ext'] = {
            'dummy_field': {
                'comment': 'no comment',
                'default': 'hei'}}
        nc2mmd = Nc_to_mmd('tests/data/reference_nc.nc', check_only=True)
        nc2mmd.to_mmd(mmd_yaml=mmd_yaml)
        self.assertEqual(
            nc2mmd.missing_attributes['warnings'][0],
            'Using default value test for dummy_field'
        )

    def test_create_requires_naming_authority(self):
        """Test that we cannot create an MMD file if naming_authority
        is missing, and that the uuid validation fails for an id which
        is not an uuid.
        """
        mmd_yaml = yaml.load(
            resource_string('py_mmd_tools', 'mmd_elements.yaml'), Loader=yaml.FullLoader
        )
        # The id attribute is not a uuid
        nc2mmd = Nc_to_mmd('tests/data/reference_nc_fail.nc', check_only=True)
        ncin = Dataset(nc2mmd.netcdf_product)
        value = nc2mmd.get_metadata_identifier(mmd_yaml['metadata_identifier'], ncin)
        self.assertFalse(Nc_to_mmd.is_valid_uuid(value))
        self.assertEqual(':', value)
        with self.assertRaises(AttributeError) as context:
            nc2mmd.to_mmd()
        """
        Note: there will be two 'naming_authority is a required
        attribute' messages, since get_metadata_identifier is called
        twice (first directly in this test, then from the to_mmd
        function.
        """
        self.assertTrue('naming_authority is a required attribute' in str(context.exception))
        self.assertTrue('id ACDD attribute is not valid.' in str(context.exception))

    def test_get_correct_id_from_ncfile(self):
        """ToDo: Add docstring
        """
        mmd_yaml = yaml.load(
            resource_string('py_mmd_tools', 'mmd_elements.yaml'), Loader=yaml.FullLoader
        )
        # The id attribute is a uuid
        nc2mmd = Nc_to_mmd('tests/data/reference_nc.nc', check_only=True)
        ncin = Dataset(nc2mmd.netcdf_product)
        value = nc2mmd.get_metadata_identifier(mmd_yaml['metadata_identifier'], ncin)
        self.assertEqual(value, 'no.met:b7cb7934-77ca-4439-812e-f560df3fe7eb')

    def test__to_mmd__missing_id(self):
        """Test that an AttributeError is raised for missing id
        attribute.
        """
        tested = tempfile.mkstemp()[1]
        # nc file is missing the id attribute
        nc2mmd = Nc_to_mmd('tests/data/reference_nc_id_missing.nc', output_file=tested)
        with self.assertRaises(AttributeError):
            nc2mmd.to_mmd()
        ncin = Dataset(nc2mmd.netcdf_product)
        mmd_yaml = yaml.load(
            resource_string('py_mmd_tools', 'mmd_elements.yaml'), Loader=yaml.FullLoader
        )
        value = nc2mmd.get_metadata_identifier(mmd_yaml['metadata_identifier'], ncin)
        self.assertEqual(
            nc2mmd.missing_attributes['errors'][0], 'id is a required attribute.'
        )
        self.assertEqual(
            nc2mmd.missing_attributes['errors'][1], 'naming_authority is a required attribute.'
        )
        self.assertEqual(nc2mmd.missing_attributes['warnings'], [])
        self.assertFalse(Nc_to_mmd.is_valid_uuid(nc2mmd.metadata['metadata_identifier']))
        self.assertEqual(':', value)

    def test__to_mmd__invalid_uuid(self):
        """Test that we cannot create an MMD file if the netcdf id
        attribute is not a valid uuid.
        """
        tested = tempfile.mkstemp()[1]
        # The id attribute is not a uuid
        nc2mmd = Nc_to_mmd('tests/data/reference_nc_id_not_uuid.nc', output_file=tested)
        with self.assertRaises(AttributeError):
            nc2mmd.to_mmd()
        self.assertFalse(Nc_to_mmd.is_valid_uuid(nc2mmd.metadata['metadata_identifier']))
        self.assertEqual(':', nc2mmd.metadata['metadata_identifier'])

    def test__to_mmd__error_if_accd_id_is_invalid(self):
        """Test that metadata_identifier is set to an empty string, and
        that an exception is raised if the ACDD id is not a valid uuid.
        """
        tested = tempfile.mkstemp()[1]
        # The id attribute is not a uuid
        nc2mmd = Nc_to_mmd('tests/data/reference_nc_id_not_uuid.nc', output_file=tested)
        with self.assertRaises(AttributeError):
            nc2mmd.to_mmd()
        self.assertEqual(
            nc2mmd.missing_attributes['errors'][0], (
                'naming_authority is a required attribute.'
            )
        )
        self.assertEqual(
            nc2mmd.missing_attributes['errors'][1], (
                'id ACDD attribute is not valid.'
            )
        )
        self.assertEqual(nc2mmd.missing_attributes['warnings'], [])
        self.assertFalse(Nc_to_mmd.is_valid_uuid(nc2mmd.metadata['metadata_identifier']))
        ncin = Dataset(nc2mmd.netcdf_product)
        id = ncin.getncattr('id')
        self.assertNotEqual(id, nc2mmd.metadata['metadata_identifier'])
        self.assertEqual(':', nc2mmd.metadata['metadata_identifier'])

    def test__to_mmd__get_correct_id_from_ncfile(self):
        """Test that the id attribute in the netcdf file is valid, and
        used in the MMD xml file.
        """
        tested = tempfile.mkstemp()[1]
        # The id attribute is a uuid
        nc2mmd = Nc_to_mmd('tests/data/reference_nc.nc', output_file=tested)
        nc2mmd.to_mmd()
        ncin = Dataset(nc2mmd.netcdf_product)
        id = ncin.getncattr('id')
        self.assertEqual(nc2mmd.missing_attributes['errors'], [])
        self.assertTrue(id in nc2mmd.metadata['metadata_identifier'])

    def test_create_mmd_1(self):
        """Test MMD creation from a valid netcdf file, validation
        with the mmd_strict.xsd, and that some fields are as expected.
        Please add new fields to test as needed..
        """
        tested = tempfile.mkstemp()[1]
        # md = Nc_to_mmd(self.reference_nc, output_file=tested)
        md = Nc_to_mmd('tests/data/reference_nc_with_altID_multiple.nc', output_file=tested)
        md.to_mmd(checksum_calculation=True)
        xsd_obj = etree.XMLSchema(etree.parse(self.reference_xsd))
        xml_doc = etree.ElementTree(file=tested)
        valid = xsd_obj.validate(xml_doc)
        self.assertTrue(valid)
        """ Check content of the xml_doc """
        # alternate_identifier
        self.assertEqual(
            xml_doc.getroot().find(
                "{http://www.met.no/schema/mmd}alternate_identifier[@type='dummy_type']"
            ).text,
            "dummy_id_no1"
        )
        self.assertEqual(
            xml_doc.getroot().find(
                "{http://www.met.no/schema/mmd}alternate_identifier[@type='other_type']"
            ).text,
            "dummy_id_no2"
        )

    def test_get_acdd_metadata_sets_warning_msg(self):
        """Check that a warning is issued by the get_acdd_metadata
        function if a default value is used for a required element.
        """
        md = Nc_to_mmd('tests/data/reference_nc_id_missing.nc', check_only=True)
        ncin = Dataset(md.netcdf_product)
        mmd_yaml = yaml.load(
            resource_string('py_mmd_tools', 'mmd_elements.yaml'), Loader=yaml.FullLoader
        )
        lang = mmd_yaml['dataset_language']
        # Warnings are only issued when the field is required.
        # Currently, this is not the case for any of the fields
        # used in this function, so we force it:
        lang['minOccurs'] = '1'
        md.get_acdd_metadata(lang, ncin, 'dataset_language')
        self.assertEqual(
            md.missing_attributes['warnings'][0],
            'Using default value en for dataset_language'
        )

    def test_create_mmd_2(self):
        """ToDo: Add docstring"""
        self.maxDiff = None
        tested = tempfile.mkstemp()[1]
        md = Nc_to_mmd(self.fail_nc, output_file=tested)
        with self.assertRaises(AttributeError):
            md.to_mmd()

    def test_all_valid_nc_files_passing(self):
        """Test MMD creation from the valid netcdf files, and validation
        with the mmd_strict.xsd
        """
        """ToDo: Add docstring"""
        valid_files = [
            os.path.join(pathlib.Path.cwd(), 'tests/data/reference_nc.nc'),
            os.path.join(pathlib.Path.cwd(), 'tests/data/reference_nc_attrs_multiple.nc'),
        ]
        for file in valid_files:
            tested = tempfile.mkstemp()[1]
            md = Nc_to_mmd(file, output_file=tested)
            md.to_mmd(checksum_calculation=True)
            xsd_obj = etree.XMLSchema(etree.parse(self.reference_xsd))
            xml_doc = etree.ElementTree(file=tested)
            valid = xsd_obj.validate(xml_doc)
            self.assertTrue(valid, msg='%s' % xsd_obj.error_log)

    def test_create_mmd_missing_publisher_url(self):
        """Test that a missing publisher url does not cause an error"""
        mmd_yaml = yaml.load(
            resource_string('py_mmd_tools', 'mmd_elements.yaml'), Loader=yaml.FullLoader
        )
        md = Nc_to_mmd(self.fail_nc, check_only=True)
        ncin = Dataset(md.netcdf_product)
        value = md.get_data_centers(mmd_yaml['data_center'], ncin)
        self.assertEqual(value, [{
            'data_center_name': {
                'short_name': 'NO/MET',
                'long_name': 'Norwegian Meteorological Institute'
            },
            'data_center_url': ''
        }])

    def test_create_mmd_missing_update_times(self):
        """Test that an error is reported if date_created attribute is
        missing from the netcdf file.
        """
        mmd_yaml = yaml.load(
            resource_string('py_mmd_tools', 'mmd_elements.yaml'), Loader=yaml.FullLoader
        )
        md = Nc_to_mmd(self.fail_nc, check_only=True)
        ncin = Dataset(md.netcdf_product)
        md.get_metadata_updates(mmd_yaml['last_metadata_update'], ncin)
        self.assertEqual(
            md.missing_attributes['errors'][0],
            'ACDD attribute date_created is required'
        )

    def test_publication_date__is_a_list_of_dates(self):
        """The publication data can be a list of dates but is set to
        date_created. In most cases it is the only one item, but we
        need to check that what we get from the netcdf file is an
        actual list, and that the items are actual datestrings.
        """
        mmd_yaml = yaml.load(
            resource_string('py_mmd_tools', 'mmd_elements.yaml'), Loader=yaml.FullLoader
        )
        md = Nc_to_mmd(self.reference_nc, check_only=True)
        # To overwrite date_created, wihtout saving it to file we use diskless
        ncin = Dataset(md.netcdf_product)
        data = md.get_dataset_citations(mmd_yaml['dataset_citation'], ncin)
        self.assertEqual(
            data[0]['title'],
            'Direct Broadcast data processed in satellite swath to L1C.')

    def test_get_metadata_updates__datetimes_not_iso(self):
        """ Test that an error is raised if datetimes of metadata
        updates are not ISO 8601.
        """
        mmd_yaml = yaml.load(
            resource_string('py_mmd_tools', 'mmd_elements.yaml'), Loader=yaml.FullLoader
        )
        md = Nc_to_mmd(self.fail_nc, check_only=True)
        # To overwrite date_created, wihtout saving it to file we use diskless
        ncin = Dataset(md.netcdf_product, "w", diskless=True)
        ncin.date_created = '2019/01/01 00:00:00'
        ncin.date_metadata_modified = '2020/01/01 00:00:00'
        md.get_metadata_updates(mmd_yaml['last_metadata_update'], ncin)
        self.assertEqual(
            md.missing_attributes['errors'][0],
            "Datetime element must be in ISO8601 format: "
            "YYYY-mm-ddTHH:MM:SS<second fraction><time zone>.")
        self.assertEqual(
            md.missing_attributes['errors'][1],
            "Datetime element must be in ISO8601 format: "
            "YYYY-mm-ddTHH:MM:SS<second fraction><time zone>.")

    def test_ACDD_attr__date_metadata_modified_type___missing(self):
        """Test that the correct error is raised when date_created
        is missing from the nc-file.
        """
        mmd_yaml = yaml.load(
            resource_string('py_mmd_tools', 'mmd_elements.yaml'), Loader=yaml.FullLoader
        )
        md = Nc_to_mmd(self.fail_nc, check_only=True)
        # To overwrite date_created, wihtout saving it to file we use diskless
        ncin = Dataset(md.netcdf_product, "w", diskless=True)
        ncin.date_created = '2019-01-01T00:00:00Z'
        ncin.date_metadata_modified = '2020-01-01T00:00:00Z'
        md.get_metadata_updates(mmd_yaml['last_metadata_update'], ncin)
        self.assertEqual(
            md.missing_attributes['warnings'][0],
            "Using default value 'Minor modification' for date_metadata_modified_type"
        )

    def test_ACDD_attr_date_metadata_modified_not_required(self):
        """Ensure that only date_created is required, and that
        date_metadata_modified is optional.
        """
        mmd_yaml = yaml.load(
            resource_string('py_mmd_tools', 'mmd_elements.yaml'), Loader=yaml.FullLoader
        )
        md = Nc_to_mmd(self.fail_nc, check_only=True)
        # To overwrite date_created, wihtout saving it to file we use diskless
        ncin = Dataset(md.netcdf_product, "w", diskless=True)
        ncin.date_created = '2020-01-01T00:00:00Z'
        data = md.get_metadata_updates(mmd_yaml['last_metadata_update'], ncin)
        self.assertIn(
            {'datetime':  ncin.date_created, 'type': 'Created'},
            data['update']
        )
        assert (len(data['update']) == 1)

    def test_get_metadata_updates_wrong_input_dict(self):
        """Test that an error is raised if there is inconsistency
        between the fields in mmd_elements.yaml and the hardcoded
        fields in the get_metadata_updates function.
        """
        mmd_yaml = yaml.load(
            resource_string('py_mmd_tools', 'mmd_elements.yaml'), Loader=yaml.FullLoader
        )
        in_dict = mmd_yaml['last_metadata_update']
        in_dict['update']['datetime']['acdd'] = {
            'new_name_for_date_created': {},  # this will cause an error
            'date_metadata_modified': {}}
        md = Nc_to_mmd(self.reference_nc, check_only=True)
        ncin = Dataset(md.netcdf_product)
        with self.assertRaises(AttributeError) as context1:
            md.get_metadata_updates(in_dict, ncin)
        self.assertTrue(
            'ACDD attribute inconsistency in mmd_elements.yaml' in str(context1.exception)
        )
        mmd_yaml = yaml.load(
            resource_string('py_mmd_tools', 'mmd_elements.yaml'), Loader=yaml.FullLoader
        )
        in_dict = mmd_yaml['last_metadata_update']
        in_dict['update']['datetime']['acdd'] = {
            'date_created': {},
            'new_name_for_date_metadata_modified': {}}  # this will cause an error
        with self.assertRaises(AttributeError) as context2:
            md.get_metadata_updates(in_dict, ncin)
        self.assertTrue(
            'ACDD attribute inconsistency in mmd_elements.yaml' in str(context2.exception)
        )

    def test_create_mmd_missing_abstract(self):
        """ToDo: Add docstring"""
        mmd_yaml = yaml.load(
            resource_string('py_mmd_tools', 'mmd_elements.yaml'), Loader=yaml.FullLoader
        )
        md = Nc_to_mmd(self.fail_nc, check_only=True)
        ncin = Dataset(md.netcdf_product)
        md.get_abstracts(mmd_yaml['abstract'], ncin)
        self.assertEqual(
            md.missing_attributes['errors'][0],
            'summary is a required ACDD attribute'
        )

    def test_publication_date(self):
        """ToDo: Add docstring"""
        mmd_yaml = yaml.load(
            resource_string('py_mmd_tools', 'mmd_elements.yaml'), Loader=yaml.FullLoader
        )
        nc2mmd = Nc_to_mmd('tests/data/reference_nc.nc', check_only=True)
        ncin = Dataset(nc2mmd.netcdf_product)
        value = nc2mmd.get_dataset_citations(mmd_yaml['dataset_citation'], ncin)
        dt = isoparse(value[0]['publication_date'])
        self.assertEqual(dt.year, 2020)
        self.assertEqual(dt.month, 11)
        self.assertEqual(dt.day, 27)
        self.assertEqual(
            value[0]['title'], 'Direct Broadcast data processed in satellite swath to L1C.'
        )

    def test_checksum(self):
        """ToDo: Add docstring"""
        tested = tempfile.mkstemp()[1]
        fn = 'tests/data/reference_nc.nc'
        nc2mmd = Nc_to_mmd(fn, check_only=True)
        nc2mmd.to_mmd(checksum_calculation=True)
        checksum = nc2mmd.metadata['storage_information']['checksum']
        with open(tested, 'w') as tt:
            tt.write('%s *%s'%(checksum, fn))
        md5hasher = FileHash('md5')
        self.assertTrue(md5hasher.verify_checksums(tested)[0].hashes_match)

    def test_checksum_off(self):
        """ToDo: Add docstring"""
        fn = 'tests/data/reference_nc.nc'
        nc2mmd = Nc_to_mmd(fn, check_only=True)
        nc2mmd.to_mmd(checksum_calculation=False)
        with self.assertRaises(KeyError):
            nc2mmd.metadata['storage_information']['checksum']
            nc2mmd.metadata['storage_information']['checksum_type']
        # Check if default is False
        nc2mmd = Nc_to_mmd(fn, check_only=True)
        nc2mmd.to_mmd()
        with self.assertRaises(KeyError):
            nc2mmd.metadata['storage_information']['checksum']
            nc2mmd.metadata['storage_information']['checksum_type']

    def test_spatial_repr(self):
        """ToDo: Add docstring"""
        tempfile.mkstemp()[1]
        nc2mmd = Nc_to_mmd('tests/data/reference_nc.nc', check_only=True)
        nc2mmd.to_mmd()
        spatial_repr = nc2mmd.metadata['spatial_representation']
        self.assertEqual(spatial_repr, 'grid')

    def test_spatial_repr_fail(self):
        """ToDo: Add docstring"""
        tempfile.mkstemp()[1]
        nc2mmd = Nc_to_mmd('tests/data/reference_nc_missing_spatial_repr.nc', check_only=True)
        with self.assertRaises(AttributeError):
            nc2mmd.to_mmd()
        self.assertEqual(
            nc2mmd.missing_attributes['errors'][0],
            'geospatial_lat_max is a required attribute'
        )

    @patch('py_mmd_tools.nc_to_mmd.wget.download')
    @patch('py_mmd_tools.nc_to_mmd.os.remove')
    def test_file_on_thredds(self, mock_remove, mock_download):
        """Check that file is downloaded for checksum calculation and then removed"""
        fn = 'tests/data/dodsC/reference_nc.nc'
        mock_download.return_value = fn
        nc2mmd = Nc_to_mmd(fn, check_only=True)
        nc2mmd.to_mmd()
        self.assertEqual(
            nc2mmd.metadata['storage_information']['file_name'],
            'reference_nc.nc'
        )

    def test_access_constraint(self):
        """ToDo: Add docstring"""
        tempfile.mkstemp()[1]
        nc2mmd = Nc_to_mmd('tests/data/reference_nc.nc', check_only=True)
        nc2mmd.to_mmd()
        spatial_repr = nc2mmd.metadata['access_constraint']
        self.assertEqual(spatial_repr, 'Open')

    def test_check_attributes_not_empty(self):
        md = Nc_to_mmd(self.fail_nc, check_only=True)
        ncin = Dataset(md.netcdf_product, "w", diskless=True)
        ncin.geospatial_bounds = ""
        with self.assertRaises(ValueError) as e:
            md.check_attributes_not_empty(ncin)
        self.assertIn('Global attribute geospatial_bounds is empty - please correct.',
                      str(e.exception))

<<<<<<< HEAD
    def test_check_conventions__missing(self):
        md = Nc_to_mmd(self.fail_nc, check_only=True)
        ncin = Dataset(md.netcdf_product, "w", diskless=True)
        ncin.tull = "tull"
        md.check_conventions(ncin)
        self.assertEqual(
            md.missing_attributes["errors"][0],
            'Required attribute "Conventions" is missing.')

    def test_check_conventions__cf_and_acdd_missing(self):
        md = Nc_to_mmd(self.fail_nc, check_only=True)
        ncin = Dataset(md.netcdf_product, "w", diskless=True)
        ncin.Conventions = "tull"
        md.check_conventions(ncin)
        self.assertEqual(
            md.missing_attributes["errors"][0],
            'The dataset should follow the CF-standard. Please '
            'provide the CF standard version in the Conventions '
            'attribute.')
        self.assertEqual(
            md.missing_attributes["errors"][1],
            'The dataset should follow the ACDD convention. '
            'Please provide the ACDD convention version in '
            'the Conventions attribute.')
=======
    def test_institution_long_name_missing(self):
        mmd_yaml = yaml.load(
            resource_string('py_mmd_tools', 'mmd_elements.yaml'), Loader=yaml.FullLoader
        )
        md = Nc_to_mmd(self.fail_nc, check_only=True)
        ncin = Dataset(md.netcdf_product, "w", diskless=True)
        ncin.institution_short_name = "NO/MPE/NVE"
        md.get_data_centers(mmd_yaml['data_center'], ncin)
        self.assertEqual(
            md.missing_attributes['errors'][0],
            'institution is a required attribute')

    def test_institution_short_name_missing(self):
        mmd_yaml = yaml.load(
            resource_string('py_mmd_tools', 'mmd_elements.yaml'), Loader=yaml.FullLoader
        )
        md = Nc_to_mmd(self.fail_nc, check_only=True)
        ncin = Dataset(md.netcdf_product, "w", diskless=True)
        ncin.institution = "Norwegian Meteorological Institute"
        md.get_data_centers(mmd_yaml['data_center'], ncin)
        self.assertEqual(
            md.missing_attributes['warnings'][0],
            'institution_short_name is a recommended attribute')
>>>>>>> 8883223a


if __name__ == '__main__':
    unittest.main()<|MERGE_RESOLUTION|>--- conflicted
+++ resolved
@@ -1563,7 +1563,6 @@
         self.assertIn('Global attribute geospatial_bounds is empty - please correct.',
                       str(e.exception))
 
-<<<<<<< HEAD
     def test_check_conventions__missing(self):
         md = Nc_to_mmd(self.fail_nc, check_only=True)
         ncin = Dataset(md.netcdf_product, "w", diskless=True)
@@ -1588,7 +1587,7 @@
             'The dataset should follow the ACDD convention. '
             'Please provide the ACDD convention version in '
             'the Conventions attribute.')
-=======
+
     def test_institution_long_name_missing(self):
         mmd_yaml = yaml.load(
             resource_string('py_mmd_tools', 'mmd_elements.yaml'), Loader=yaml.FullLoader
@@ -1612,7 +1611,6 @@
         self.assertEqual(
             md.missing_attributes['warnings'][0],
             'institution_short_name is a recommended attribute')
->>>>>>> 8883223a
 
 
 if __name__ == '__main__':
