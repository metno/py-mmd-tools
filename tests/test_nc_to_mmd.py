--- conflicted
+++ resolved
@@ -1417,20 +1417,6 @@
             pass
         mock_nc_dataset.assert_called_with(fn+'#fillmismatch')
 
-<<<<<<< HEAD
-    def test_get_data_access_dict_with_wms(self):
-        """ToDo: Add docstring"""
-        md = Nc_to_mmd('tests/data/reference_nc.nc', check_only=True)
-        ncin = Dataset(md.netcdf_product)
-        md.netcdf_product = (
-            'https://thredds.met.no/thredds/dodsC/arcticdata/'
-            'S2S_drift_TCD/SIDRIFT_S2S_SH/2019/07/31/'
-        ) + md.netcdf_product
-        data = md.get_data_access_dict(ncin, add_wms_data_access=True)
-        self.assertEqual(data[0]['type'], 'OPeNDAP')
-        self.assertEqual(data[1]['type'], 'OGC WMS')
-        self.assertEqual(data[2]['type'], 'HTTP')
-
     def test_get_data_access_dict_with_custom_wms(self):
         """ToDo: Add docstring"""
         md = Nc_to_mmd('tests/data/reference_nc.nc', check_only=True)
@@ -1460,20 +1446,6 @@
         self.assertTrue('http://test-link' in str(data[1]['resource']))
         self.assertListEqual(data[1]['wms_layers'], ['layer_name_1', 'layer_name_2'])
 
-    def test_get_data_access_dict(self):
-        """ToDo: Add docstring"""
-        md = Nc_to_mmd('tests/data/reference_nc.nc', check_only=True)
-        ncin = Dataset(md.netcdf_product)
-        md.netcdf_product = (
-            'https://thredds.met.no/thredds/dodsC/arcticdata/'
-            'S2S_drift_TCD/SIDRIFT_S2S_SH/2019/07/31/'
-        ) + md.netcdf_product
-        data = md.get_data_access_dict(ncin)
-        self.assertEqual(data[0]['type'], 'OPeNDAP')
-        self.assertEqual(data[1]['type'], 'HTTP')
-
-=======
->>>>>>> 65b122ed
     def test_related_dataset(self):
         """ToDo: Add docstring"""
         md = Nc_to_mmd(os.path.abspath('tests/data/reference_nc_id_missing.nc'), check_only=True)
