"""
License:

This file is part of the py-mmd-tools repository
<https://github.com/metno/py-mmd-tools>.

py-mmd-tools is licensed under the Apache License 2.0
<https://github.com/metno/py-mmd-tools/blob/master/LICENSE>
"""

import os
import pathlib
import tempfile
import yaml
import warnings
import unittest

from dateutil.parser import isoparse
from filehash import FileHash
from lxml import etree
from netCDF4 import Dataset
from pkg_resources import resource_string
from unittest.mock import patch

from py_mmd_tools.nc_to_mmd import Nc_to_mmd, normalize_iso8601, normalize_iso8601_0
from py_mmd_tools.yaml_to_adoc import nc_attrs_from_yaml
from py_mmd_tools.yaml_to_adoc import required
from py_mmd_tools.yaml_to_adoc import repetition_allowed
from py_mmd_tools.yaml_to_adoc import set_attribute
from py_mmd_tools.yaml_to_adoc import set_attributes

warnings.simplefilter("ignore", ResourceWarning)


class TestNCAttrsFromYaml(unittest.TestCase):

    def setUp(self):
        """ Sets up class with an attribute `mmd_yaml` containing
        the MMD to ACDD translations.
        """
        self.mmd_yaml = yaml.load(
            resource_string('py_mmd_tools', 'mmd_elements.yaml'), Loader=yaml.FullLoader
        )
        self.attributes = {}
        self.attributes['acdd'] = {}
        self.attributes['acdd']['required'] = []
        self.attributes['acdd']['not_required'] = []
        self.attributes['acdd_ext'] = {}
        self.attributes['acdd_ext']['required'] = []
        self.attributes['acdd_ext']['not_required'] = []

    def test_set_attribute__wrong_input(self):
        """ Test that errors are raised in case of wrong input to the
        set_attribute method.
        """
        mmd_field = 'keywords'
        key = 'maxOccurs'
        val = self.mmd_yaml[mmd_field][key]
        convention = 'acdd'
        with self.assertRaises(ValueError):
            set_attribute(mmd_field, val, convention, self.attributes, req='not_required')

    def test_set_attribute__no_convention(self):
        """ Test the set_attribute method when no convention is
        defined in mmd_yaml.
        """
        mmd_field = 'alternate_identifier'
        val = self.mmd_yaml[mmd_field]
        convention = 'acdd'
        set_attribute(mmd_field, val, convention, self.attributes, req='not_required')
        self.assertFalse(bool(self.attributes['acdd']['not_required']))

    def test_set_attribute__one_conv_field(self):
        """ Test the set_attribute method when one convention field
        is provided in mmd_yaml. Tests both acdd and acdd_ext.
        """
        # Test acdd_ext
        mmd_field = 'dataset_production_status'
        val = self.mmd_yaml[mmd_field]
        convention = 'acdd_ext'
        set_attribute(mmd_field, val, convention, self.attributes, req='not_required')
        self.assertEqual(self.attributes['acdd_ext']['not_required'][0], {
            'mmd_field': 'dataset_production_status',
            'attribute': 'dataset_production_status',
            'repetition_allowed': False,
            'comment': 'No repetition allowed.',
            'separator': '',
            'default': 'Complete'
        })
        # Test acdd
        mmd_field = 'operational_status'
        val = self.mmd_yaml[mmd_field]
        convention = 'acdd'
        set_attribute(mmd_field, val, convention, self.attributes, req='not_required')
        self.assertEqual(self.attributes['acdd']['not_required'][0], {
            'mmd_field': 'operational_status',
            'attribute': 'processing_level',
            'repetition_allowed': False,
            'comment': 'No repetition allowed. See the MMD docs for valid keywords.',
            'separator': '',
            'default': ''
        })

    def test_set_attribute__two_conv_fields(self):
        """ Test the set_attribute method when two convention fields
        are provided in mmd_yaml.
        """
        mmd_field = 'metadata_identifier'
        val = self.mmd_yaml[mmd_field]
        convention = 'acdd'
        set_attribute(mmd_field, val, convention, self.attributes, req='required')
        self.assertEqual(self.attributes['acdd']['required'][0], {
            'mmd_field': 'metadata_identifier',
            'attribute': 'id',
            'repetition_allowed': False,
            'comment': 'Required, and should be UUID. No repetition allowed.',
            'separator': '',
            'default': ''
        })
        self.assertEqual(self.attributes['acdd']['required'][1], {
            'mmd_field': 'metadata_identifier',
            'attribute': 'naming_authority',
            'repetition_allowed': False,
            'comment': 'Required. We recommend using reverse-DNS naming. '
                       'No repetition allowed.',
            'separator': '',
            'default': ''
        })

    def test_set_attribute__required_not_req(self):
        """ Test the set_attribute method when the
        attributes[convention]['required'] field should be
        populated but the convention is not required.
        """
        mmd_field = 'operational_status'
        val = self.mmd_yaml[mmd_field]
        convention = 'acdd'
        set_attribute(mmd_field, val, convention, self.attributes, req='required')
        self.assertEqual(self.attributes['acdd']['required'], [])
        self.assertEqual(self.attributes['acdd']['not_required'], [])

    def test_set_attribute__not_required_req(self):
        """ Test the set_attribute method when the
        attributes[convention]['not_required'] field should be
        populated but the convention is required.
        """
        mmd_field = 'iso_topic_category'
        val = self.mmd_yaml[mmd_field]
        convention = 'acdd_ext'
        set_attribute(mmd_field, val, convention, self.attributes, req='not_required')
        self.assertEqual(self.attributes['acdd']['required'], [])
        self.assertEqual(self.attributes['acdd']['not_required'], [])

    def test_set_attributes__single(self):
        mmd_field = 'metadata_identifier'
        val = self.mmd_yaml[mmd_field]
        set_attributes(mmd_field, val, self.attributes)
        self.assertEqual(self.attributes['acdd']['required'][0], {
            'mmd_field': 'metadata_identifier',
            'attribute': 'id',
            'repetition_allowed': False,
            'comment': 'Required, and should be UUID. No repetition allowed.',
            'separator': '',
            'default': ''
        })

    def test_set_attributes__nested(self):
        mmd_field = 'keywords'
        val = self.mmd_yaml[mmd_field]
        set_attributes(mmd_field, val, self.attributes)
        self.assertEqual(self.attributes['acdd']['required'][0], {
            'mmd_field': 'keywords>keyword',
            'attribute': 'keywords',
            'repetition_allowed': True,
            'comment': 'Comma separated list.',
            'separator': ',',
            'default': ''
        })

    def test_required__is_required(self):
        """ Test method required on a required MMD field.
        """
        self.assertTrue(required(self.mmd_yaml['temporal_extent']['start_date']))

    def test_required__not_required(self):
        """ Test method required on a not required MMD field.
        """
        self.assertFalse(required(self.mmd_yaml['temporal_extent']['end_date']))

    def test_required__minOccurs_missing(self):
        """ Test method required on an MMD field where the minOccurs
        key is missing.
        """
        sd = self.mmd_yaml['temporal_extent']['start_date']
        sd.pop('minOccurs')
        self.assertFalse(required(sd))

    def test_repetition_allowed(self):
        """ Test method repetition_allowed with an MMD field which
        can allows repetition.
        """
        self.assertTrue(repetition_allowed(self.mmd_yaml['temporal_extent']['start_date']))

    def test_repetition_allowed__not_allowed(self):
        """ Test method repetition_allowed with an MMD field which
        can does not allow repetition.
        """
        self.assertFalse(repetition_allowed(self.mmd_yaml['geographic_extent']))

    def test_repetition_allowed__maxOccurs_missing(self):
        """ Test method repetition_allowed with an MMD field where
        the maxOccurs key is missing.
        """
        sd = self.mmd_yaml['temporal_extent']['start_date']
        sd.pop('maxOccurs')
        self.assertTrue(repetition_allowed(sd))

    def test_nc_attrs_from_yaml(self):
        """ToDo: Add docstring"""
        adoc = nc_attrs_from_yaml()
        self.assertEqual(type(adoc), str)


class TestNC2MMD(unittest.TestCase):

    def setUp(self):
        """ToDo: Add docstring"""
        #
        # run this test from the root directory by running:
        #
        # python3 -m unittest
        #
        # unset the output limit when printing the xml diff
        #
        current_dir = pathlib.Path.cwd()
        self.reference_nc = str(current_dir / 'tests' / 'data' / 'reference_nc.nc')
        self.fail_nc = str(current_dir / 'tests' / 'data' / 'reference_nc_fail.nc')
        self.reference_xml = str(current_dir / 'tests' / 'data' / 'reference_nc.xml')
        self.reference_xsd = os.path.join(os.environ['MMD_PATH'], 'xsd/mmd_strict.xsd')

    # @patch('py_mmd_utils.nc_to_mmd.Nc_to_mmd.__init__')
    # @patch('mmd_utils.nc_to_mmd.Nc_to_mmd.to_mmd')
    # def test__main_with_defaults(self, mock_to_mmd, mock_init):
    #     mock_init.return_value = None
    #     self.assertTrue(mock_init.called)
    #     self.assertTrue(mock_to_mmd.called)

    def test_init_raises_error(self):
        """Nc_to_mmd.__init__ should raise error if check_only=False,
        but output_file is None. Test that this is the case.
        """
        with self.assertRaises(ValueError):
            Nc_to_mmd('tests/data/reference_nc.nc', output_file=None, check_only=False)

    @patch('metvocab.mmdgroup.MMDGroup.init_vocab')
    def test_init_raises_error_on_mmd_group(self, mock_init_vocab):
        """Nc_to_mmd.__init__ should raise error if mmdgroups are not
        initialised.
        """
        with self.assertRaises(ValueError):
            Nc_to_mmd('tests/data/reference_nc.nc', output_file=None, check_only=True)

    def test_default_when_no_acdd_or_acdd_ext(self):
        """ Test that a default value can be used even if no acdd
        or acdd_ext fields are present.
        """
        mmd_yaml = yaml.load(
            resource_string('py_mmd_tools', 'mmd_elements.yaml'), Loader=yaml.FullLoader
        )
        nc2mmd = Nc_to_mmd('tests/data/reference_nc.nc', check_only=True)
        ncin = Dataset(nc2mmd.netcdf_product)
        value = nc2mmd.get_acdd_metadata(
            mmd_yaml['metadata_status'],
            ncin, 'metadata_status'
        )
        self.assertEqual(value, 'Active')

    def test__get_acdd_metadata__dont_accept_alternatives(self):
        """ Test that the function get_acdd_metadata raises an
        error if there are several alternative acdd or acdd_ext
        fields.
        """
        mmd_yaml = yaml.load(
            resource_string('py_mmd_tools', 'mmd_elements.yaml'), Loader=yaml.FullLoader
        )
        nc2mmd = Nc_to_mmd('tests/data/reference_nc.nc', check_only=True)
        ncin = Dataset(nc2mmd.netcdf_product)
        with self.assertRaises(ValueError) as e:
            nc2mmd.get_acdd_metadata(
                mmd_yaml['metadata_identifier'],
                ncin, 'metadata_identifier'
            )
        self.assertEqual(str(e.exception),
                         'Multiple ACDD or ACCD extension fields provided.'
                         ' Please use another translation function.')

    def test_get_acdd_metadata_uses_default_date_created_type(self):
        """Test that the get_acdd_metadata function uses default
        date_created_type."""
        mmd_yaml = yaml.load(
            resource_string('py_mmd_tools', 'mmd_elements.yaml'), Loader=yaml.FullLoader
        )
        nc2mmd = Nc_to_mmd('tests/data/reference_nc.nc', check_only=True)
        ncin = Dataset(nc2mmd.netcdf_product)
        value = nc2mmd.get_metadata_updates(mmd_yaml['last_metadata_update'], ncin)
        self.assertEqual(value['update'][0]['type'], 'Created')

    def test_polygon_is_not_wkt(self):
        """The geospatial_bounds nc attribute may not be a proper wkt string.
        Test that this case is properly handled.
        """
        mmd_yaml = yaml.load(
            resource_string('py_mmd_tools', 'mmd_elements.yaml'), Loader=yaml.FullLoader
        )
        md = Nc_to_mmd(self.fail_nc, check_only=True)
        ncin = Dataset(md.netcdf_product, "w", diskless=True)
        ncin.geospatial_bounds = ""
        md.get_geographic_extent_polygon(
            mmd_yaml['geographic_extent']['polygon'], ncin
        )
        self.assertEqual(
            md.missing_attributes["errors"][0],
            "geospatial_bounds must be formatted as a WKT string"
        )

    def test_geographic_extent_polygon(self):
        """ToDo: Add docstring"""
        mmd_yaml = yaml.load(
            resource_string('py_mmd_tools', 'mmd_elements.yaml'), Loader=yaml.FullLoader
        )
        nc2mmd = Nc_to_mmd('tests/data/reference_nc.nc', check_only=True)
        ncin = Dataset(nc2mmd.netcdf_product)
        value = nc2mmd.get_geographic_extent_polygon(
            mmd_yaml['geographic_extent']['polygon'], ncin
        )
        self.assertEqual(value['srsName'], 'EPSG:4326')
        self.assertEqual(value['pos'][0], '69.0000 3.7900')

    def test_missing_nc_attrs(self):
        """ToDo: Add docstring"""
        mmd_yaml = yaml.load(
            resource_string('py_mmd_tools', 'mmd_elements.yaml'), Loader=yaml.FullLoader
        )
        nc2mmd = Nc_to_mmd('tests/data/reference_nc_missing_attrs.nc', check_only=True)
        ncin = Dataset(nc2mmd.netcdf_product)
        value = nc2mmd.get_acdd_metadata(mmd_yaml['geographic_extent'], ncin, 'geographic_extent')
        self.assertEqual(value['rectangle']['north'], None)
        value = nc2mmd.get_data_centers(mmd_yaml['data_center'], ncin)
        self.assertEqual(
            nc2mmd.missing_attributes['errors'][0], 'geospatial_lat_max is a required attribute'
        )
        self.assertEqual(
            nc2mmd.missing_attributes['errors'][4], 'institution is a required attribute'
        )
        self.assertEqual(nc2mmd.missing_attributes['warnings'][0],
                         'institution_short_name is a recommended attribute')

    def test_missing_geographic_extent_but_provided_as_kwarg(self):
        """Test that the geographic extent rectangle can be added
        as a kwarg.
        """
        yaml.load(
            resource_string('py_mmd_tools', 'mmd_elements.yaml'), Loader=yaml.FullLoader
        )
        nc2mmd = Nc_to_mmd('tests/data/reference_nc_missing_rectangle.nc', check_only=True)
        nc2mmd.to_mmd(geographic_extent_rectangle={
            'geospatial_lat_max': 90,
            'geospatial_lat_min': -90,
            'geospatial_lon_min': -180,
            'geospatial_lon_max': 180
        })
        self.assertEqual(nc2mmd.metadata['geographic_extent']['rectangle']['north'], 90)

    def test_collection_is_not_list(self):
        """Test that an error is raised if the collection input
        parameter is wrong type.
        """
        nc2mmd = Nc_to_mmd('tests/data/reference_nc_missing_attrs.nc', check_only=True)
        with self.assertRaises(ValueError) as e:
            nc2mmd.to_mmd(collection=2)
        self.assertEqual(str(e.exception), 'collection must be of type str or list')

    def test_collection_not_set(self):
        """ToDo: Add docstring"""
        nc2mmd = Nc_to_mmd('tests/data/reference_nc_missing_collection.nc', check_only=True)
        req_ok, msg = nc2mmd.to_mmd()
        self.assertTrue(req_ok)
        self.assertEqual(nc2mmd.metadata['collection'], ['ADC', 'METNCS'])

    def test_collection_set(self):
        """ToDo: Add docstring"""
        nc2mmd = Nc_to_mmd('tests/data/reference_nc.nc', check_only=True)
        status, msg = nc2mmd.to_mmd(collection='ADC')
        # nc files should normally not have a collection element, as this is
        # set during harvesting
        self.assertTrue(status)
        self.assertEqual(nc2mmd.metadata['collection'], ['ADC'])

    def test_abstract(self):
        """ToDo: Add docstring"""
        mmd_yaml = yaml.load(
            resource_string('py_mmd_tools', 'mmd_elements.yaml'), Loader=yaml.FullLoader
        )
        nc2mmd = Nc_to_mmd('tests/data/reference_nc.nc', check_only=True)
        ncin = Dataset(nc2mmd.netcdf_product)
        value = nc2mmd.get_abstracts(mmd_yaml['abstract'], ncin)
        self.assertEqual(type(value), list)
        self.assertTrue('lang' in value[0].keys())
        self.assertTrue('abstract' in value[0].keys())

    def test_title(self):
        """ToDo: Add docstring"""
        mmd_yaml = yaml.load(
            resource_string('py_mmd_tools', 'mmd_elements.yaml'), Loader=yaml.FullLoader
        )
        nc2mmd = Nc_to_mmd('tests/data/reference_nc.nc', check_only=True)
        ncin = Dataset(nc2mmd.netcdf_product)
        value = nc2mmd.get_titles(mmd_yaml['title'], ncin)
        self.assertEqual(type(value), list)
        self.assertTrue('lang' in value[0].keys())
        self.assertTrue('title' in value[0].keys())
        self.assertEqual(
            value[0]['title'],
            'Direct Broadcast data processed in satellite swath to L1C.'
        )
        self.assertEqual(value[1]['title'], 'Norsk tittel')

    def test_title_one_language_only(self):
        """ToDo: Add docstring"""
        mmd_yaml = yaml.load(
            resource_string('py_mmd_tools', 'mmd_elements.yaml'), Loader=yaml.FullLoader
        )
        nc2mmd = Nc_to_mmd('tests/data/reference_nc_id_missing.nc', check_only=True)
        ncin = Dataset(nc2mmd.netcdf_product)
        value = nc2mmd.get_titles(mmd_yaml['title'], ncin)
        self.assertEqual(type(value), list)
        self.assertTrue('lang' in value[0].keys())
        self.assertTrue('title' in value[0].keys())

    def test_data_center(self):
        """Test get_data_centers function"""
        mmd_yaml = yaml.load(
            resource_string('py_mmd_tools', 'mmd_elements.yaml'), Loader=yaml.FullLoader
        )
        nc2mmd = Nc_to_mmd('tests/data/reference_nc.nc', check_only=True)
        ncin = Dataset(nc2mmd.netcdf_product)
        value = nc2mmd.get_data_centers(mmd_yaml['data_center'], ncin)
        self.assertEqual(type(value), list)
        self.assertEqual(value, [{
            'data_center_name': {
                'long_name': 'Norwegian Meteorological Institute',
                'short_name': 'NO/MET'
            },
            'data_center_url': 'met.no',
        }])

    def test_data_access(self):
        """ToDo: Add docstring"""
        yaml.load(resource_string('py_mmd_tools', 'mmd_elements.yaml'), Loader=yaml.FullLoader)
        nc2mmd = Nc_to_mmd('tests/data/reference_nc.nc', check_only=True)
        Dataset(nc2mmd.netcdf_product)
        value = None
        self.assertEqual(value, None)

    def test_dataset_production_status(self):
        """ToDo: Add docstring"""
        mmd_yaml = yaml.load(
            resource_string('py_mmd_tools', 'mmd_elements.yaml'), Loader=yaml.FullLoader
        )
        nc2mmd = Nc_to_mmd('tests/data/reference_nc.nc', check_only=True)
        ncin = Dataset(nc2mmd.netcdf_product)
        value = nc2mmd.get_acdd_metadata(
            mmd_yaml['dataset_production_status'], ncin, 'dataset_production_status'
        )
        self.assertEqual(value, 'In Work')

    def test_alternate_identifier_missing(self):
        """Test that MMD alternate_identifier is not added when it does
        not exist in nc-file.
        """
        mmd_yaml = yaml.load(
            resource_string('py_mmd_tools', 'mmd_elements.yaml'), Loader=yaml.FullLoader
        )
        nc2mmd = Nc_to_mmd('tests/data/reference_nc.nc', check_only=True)
        ncin = Dataset(nc2mmd.netcdf_product)
        value = nc2mmd.get_acdd_metadata(
            mmd_yaml['alternate_identifier'], ncin, 'alternate_identifier'
        )
        self.assertEqual(value['alternate_identifier'], None)
        self.assertEqual(value['type'], None)

    def test_alternate_identifier(self):
        """Test that MMD alternate_identifier is equal to the one
        provided in the nc-file.
        """
        mmd_yaml = yaml.load(
            resource_string('py_mmd_tools', 'mmd_elements.yaml'), Loader=yaml.FullLoader
        )
        nc2mmd = Nc_to_mmd('tests/data/reference_nc_with_altID.nc', check_only=True)
        ncin = Dataset(nc2mmd.netcdf_product)
        value = nc2mmd.get_acdd_metadata(
            mmd_yaml['alternate_identifier'], ncin, 'alternate_identifier'
        )
        self.assertEqual(value['alternate_identifier'][0], 'dummy_id_no1')
        self.assertEqual(value['type'][0], 'dummy_type')

    def test_alternate_identifier_multiple(self):
        """Test that MMD alternate_identifier is equal to the ones
        provided in the nc-file.
        """
        mmd_yaml = yaml.load(
            resource_string('py_mmd_tools', 'mmd_elements.yaml'), Loader=yaml.FullLoader
        )
        nc2mmd = Nc_to_mmd('tests/data/reference_nc_with_altID_multiple.nc', check_only=True)
        ncin = Dataset(nc2mmd.netcdf_product)
        value = nc2mmd.get_acdd_metadata(
            mmd_yaml['alternate_identifier'], ncin, 'alternate_identifier'
        )
        self.assertEqual(value['alternate_identifier'][0], 'dummy_id_no1')
        self.assertEqual(value['type'][0], 'dummy_type')
        self.assertEqual(value['type'][1], 'other_type')

    def test_metadata_status_is_active(self):
        """ToDo: Add docstring"""
        mmd_yaml = yaml.load(
            resource_string('py_mmd_tools', 'mmd_elements.yaml'), Loader=yaml.FullLoader
        )
        nc2mmd = Nc_to_mmd('tests/data/reference_nc.nc', check_only=True)
        ncin = Dataset(nc2mmd.netcdf_product)
        value = nc2mmd.get_acdd_metadata(mmd_yaml['metadata_status'], ncin, 'metadata_status')
        self.assertEqual(value, 'Active')

    def test_last_metadata_update(self):
        """ToDo: Add docstring"""
        mmd_yaml = yaml.load(
            resource_string('py_mmd_tools', 'mmd_elements.yaml'), Loader=yaml.FullLoader
        )
        nc2mmd = Nc_to_mmd('tests/data/reference_nc.nc', check_only=True)
        ncin = Dataset(nc2mmd.netcdf_product)
        value = nc2mmd.get_metadata_updates(mmd_yaml['last_metadata_update'], ncin)
        self.assertEqual(value['update'][0]['datetime'], '2020-11-27T14:05:56Z')

    def test_use_defaults_for_personnel(self):
        """ToDo: Add docstring"""
        mmd_yaml = yaml.load(
            resource_string('py_mmd_tools', 'mmd_elements.yaml'), Loader=yaml.FullLoader
        )
        nc2mmd = Nc_to_mmd('tests/data/reference_nc_missing_attrs.nc', check_only=True)
        ncin = Dataset(nc2mmd.netcdf_product)
        value = nc2mmd.get_personnel(mmd_yaml['personnel'], ncin)
        self.assertEqual(value[0]['role'], 'Investigator')
        self.assertEqual(value[0]['name'], 'Not available')
        self.assertEqual(value[0]['email'], 'Not available')
        self.assertEqual(value[0]['organisation'], 'Not available')

    def test_missing_temporal_extent(self):
        """ToDo: Add docstring"""
        mmd_yaml = yaml.load(
            resource_string('py_mmd_tools', 'mmd_elements.yaml'), Loader=yaml.FullLoader
        )
        nc2mmd = Nc_to_mmd('tests/data/reference_nc_missing_attrs.nc', check_only=True)
        ncin = Dataset(nc2mmd.netcdf_product)
        value = nc2mmd.get_temporal_extents(mmd_yaml['temporal_extent'], ncin)
        self.assertEqual(value, [])
        self.assertEqual(
            nc2mmd.missing_attributes['errors'][0],
            'time_coverage_start is a required ACDD attribute'
        )

    def test_missing_temporal_extent_but_start_provided_as_kwarg(self):
        """ToDo: Add docstring"""
        yaml.load(
            resource_string('py_mmd_tools', 'mmd_elements.yaml'), Loader=yaml.FullLoader
        )
        nc2mmd = Nc_to_mmd('tests/data/reference_nc_missing_attrs.nc', check_only=True)
        with self.assertRaises(AttributeError):
            nc2mmd.to_mmd(time_coverage_start='1850-01-01T00:00:00Z')
        self.assertEqual(nc2mmd.metadata['temporal_extent']['start_date'],
                         '1850-01-01T00:00:00Z')

    def test_missing_temporal_extent_but_start_and_end_provided_as_kwargs(self):
        """ToDo: Add docstring"""
        yaml.load(resource_string('py_mmd_tools', 'mmd_elements.yaml'), Loader=yaml.FullLoader)
        nc2mmd = Nc_to_mmd('tests/data/reference_nc_missing_attrs.nc', check_only=True)
        with self.assertRaises(AttributeError):
            nc2mmd.to_mmd(
                time_coverage_start='1850-01-01T00:00:00Z',
                time_coverage_end='1950-01-01T00:00:00Z'
            )
        self.assertEqual(nc2mmd.metadata['temporal_extent']['start_date'],
                         '1850-01-01T00:00:00Z')
        self.assertEqual(nc2mmd.metadata['temporal_extent']['end_date'], '1950-01-01T00:00:00Z')

    def test_missing_temporal_extent_but_start_and_end_provided_as_kwargs_and_wrong(self):
        """Test that errors are raised when input times are not iso"""
        yaml.load(resource_string('py_mmd_tools', 'mmd_elements.yaml'), Loader=yaml.FullLoader)
        nc2mmd = Nc_to_mmd('tests/data/reference_nc_missing_attrs.nc', check_only=True)
        with self.assertRaises(AttributeError):
            nc2mmd.to_mmd(
                time_coverage_start='1850/01/01 00:00:00',
                time_coverage_end='1950/01/01 00:00:00'
            )
        self.assertEqual(
            nc2mmd.missing_attributes['errors'][3],
            "time_coverage_start must be in ISO8601 format: "
            "YYYY-mm-ddTHH:MM:SS<second fraction><time zone>.")
        self.assertEqual(
            nc2mmd.missing_attributes['errors'][4],
            "time_coverage_end must be in ISO8601 format: "
            "YYYY-mm-ddTHH:MM:SS<second fraction><time zone>.")

    def test_temporal_extent_two_startdates(self):
        """Test that two start dates are handled correctly in the
        translation to MMD.
        """
        mmd_yaml = yaml.load(
            resource_string('py_mmd_tools', 'mmd_elements.yaml'), Loader=yaml.FullLoader
        )
        nc2mmd = Nc_to_mmd('tests/data/reference_nc_attrs_multiple.nc', check_only=True)
        ncin = Dataset(nc2mmd.netcdf_product)
        value = nc2mmd.get_temporal_extents(mmd_yaml['temporal_extent'], ncin)
        self.assertEqual(value[0]['start_date'], '2020-11-27T13:40:02.019817Z')
        self.assertEqual(value[1]['start_date'], '2020-12-27T13:40:02.019817Z')
        self.assertEqual(value[2]['start_date'], '2021-01-27T13:40:02.019817Z')
        self.assertEqual(value[0]['end_date'], '2020-11-27T13:51:24.401505Z')
        self.assertEqual(value[1]['end_date'], '2020-12-27T13:51:24.019817Z')

    def test_temporal_extent_two_startdates_one_wrong(self):
        """Test that two start dates are handled correctly in the
        translation to MMD.
        """
        mmd_yaml = yaml.load(
            resource_string('py_mmd_tools', 'mmd_elements.yaml'), Loader=yaml.FullLoader
        )
        md = Nc_to_mmd('tests/data/reference_nc_attrs_multiple.nc', check_only=True)
        ncin = Dataset(md.netcdf_product, "w", diskless=True)

        valid_start = '2020-11-27T13:40:02.019817Z'
        invalid_start = '2020-13-27T13:40:02.019817'  # month outside [0,12]
        valid_end = '2020-11-27T13:51:24.401505Z'
        invalid_end = '2020-13-27T13:51:24.019817'  # month outside [0,12]

        ncin.time_coverage_start = '{}, {}'.format(valid_start, invalid_start)
        ncin.time_coverage_end = '{}, {}'.format(valid_end, invalid_end)
        value = md.get_temporal_extents(mmd_yaml['temporal_extent'], ncin)

        template = 'ACDD start/end datetime {} is not valid ISO8601:'
        self.assertEqual(value[0]['start_date'], valid_start)
        self.assertIn(template.format(invalid_start), md.missing_attributes['errors'][0])
        self.assertEqual(value[0]['end_date'], valid_end)
        self.assertIn(template.format(invalid_end), md.missing_attributes['errors'][1])

    def test__normalize_iso8601(self):
        def valid(s):
            ndt, _ = normalize_iso8601(s)
            return ndt is not None

        self.assertFalse(valid(""))
        self.assertFalse(valid(None))

        self.assertTrue(valid("2017"))
        self.assertTrue(valid("2017-01"))
        self.assertTrue(valid("2017-01-01"))

        self.assertFalse(valid("2017-01-01T"))
        self.assertFalse(valid("2017-01-01Z"))

        self.assertTrue(valid("2017-01-01T00"))
        self.assertTrue(valid("2017-01-01T00:00"))
        self.assertTrue(valid("2017-01-01T00:00:00"))

        self.assertTrue(valid("2017-01-01T00Z"))
        self.assertTrue(valid("2017-01-01T00:00Z"))
        self.assertTrue(valid("2017-01-01T00:00:00Z"))

        self.assertTrue(valid("2008-08-30T01:45:36.123Z"))
        self.assertTrue(valid("2016-12-13T21:20:37.593194Z"))
        self.assertFalse(valid("2019-02-29T12:00:00Z"))
        self.assertTrue(valid("2020-12-27 13:40:02.019817"))
        self.assertTrue(valid("2020-11-27T13:40:02.019817Z"))

    def test__normalize_iso8601_0(self):

        dt = '2021-01-01T00:00:00Z'
        ndt_expected = '2021-01-01T00:00:00Z'
        ndt_actual = normalize_iso8601_0(dt)
        self.assertEqual(ndt_expected, ndt_actual)

        dt_invalid = 'foobar'
        ndt_expected = dt_invalid
        ndt_actual = normalize_iso8601_0(dt_invalid)
        self.assertEqual(ndt_expected, ndt_actual)

    def test_temporal_extent(self):
        """ToDo: Add docstring"""
        mmd_yaml = yaml.load(
            resource_string('py_mmd_tools', 'mmd_elements.yaml'), Loader=yaml.FullLoader
        )
        nc2mmd = Nc_to_mmd('tests/data/reference_nc.nc', check_only=True)
        ncin = Dataset(nc2mmd.netcdf_product)
        value = nc2mmd.get_temporal_extents(mmd_yaml['temporal_extent'], ncin)
        self.assertEqual(value[0]['start_date'], '2020-11-27T13:40:02.019817Z')
        self.assertEqual(value[0]['end_date'], '2020-11-27T13:51:24.401505Z')

    def test_personnel_multiple_mixed(self):
        """ToDo: Add docstring"""
        mmd_yaml = yaml.load(
            resource_string('py_mmd_tools', 'mmd_elements.yaml'), Loader=yaml.FullLoader
        )
        nc2mmd = Nc_to_mmd(
            'tests/data/reference_nc_attrs_multiple_mixed_creator.nc',
            check_only=True
        )
        ncin = Dataset(nc2mmd.netcdf_product)
        nc2mmd.get_personnel(mmd_yaml['personnel'], ncin)
        self.assertEqual(
            nc2mmd.missing_attributes['errors'][0],
            'Attributes must have same number of entries'
        )

    def test_personnel_multiple(self):
        """ToDo: Add docstring"""
        mmd_yaml = yaml.load(
            resource_string('py_mmd_tools', 'mmd_elements.yaml'), Loader=yaml.FullLoader
        )
        nc2mmd = Nc_to_mmd('tests/data/reference_nc_attrs_multiple.nc', check_only=True)
        ncin = Dataset(nc2mmd.netcdf_product)
        value = nc2mmd.get_personnel(mmd_yaml['personnel'], ncin)
        self.assertEqual(value[0]['name'], 'Trygve')
        self.assertEqual(value[1]['name'], 'Nina')
        self.assertEqual(value[0]['email'], 'trygve@meti.no')
        self.assertEqual(value[1]['email'], 'post@met.no')
        self.assertEqual(value[0]['role'], 'Investigator')
        self.assertEqual(value[1]['role'], 'Technical contact')

    def test_personnel_multiple_creator_and_contributor(self):
        """Test that we can have multiple people in MMD personnel field"""
        mmd_yaml = yaml.load(
            resource_string('py_mmd_tools', 'mmd_elements.yaml'), Loader=yaml.FullLoader
        )
        nc2mmd = Nc_to_mmd(
            'tests/data/reference_nc_attrs_multiple_and_contributor.nc',
            check_only=True
        )
        ncin = Dataset(nc2mmd.netcdf_product)
        value = nc2mmd.get_personnel(mmd_yaml['personnel'], ncin)
        self.assertEqual(value[0]['name'], 'Trygve')
        self.assertEqual(value[1]['name'], 'Nina')
        self.assertEqual(value[2]['name'], 'Morten')
        self.assertEqual(value[0]['email'], 'trygve@meti.no')
        self.assertEqual(value[1]['email'], 'post@met.no')
        self.assertEqual(value[2]['email'], 'morten@met.no')
        self.assertEqual(value[0]['organisation'], 'Norwegian Meteorological Institute')
        self.assertEqual(value[1]['organisation'], 'Norwegian Meteorological Institute')
        self.assertEqual(value[2]['organisation'], 'Norwegian Meteorological Institute')
        self.assertEqual(value[0]['role'], 'Investigator')
        self.assertEqual(value[1]['role'], 'Technical contact')
        self.assertEqual(value[2]['role'], 'Investigator')

    def test_personnel_acdd_roles_not_list(self):
        """Test that we can have multiple people in MMD personnel field"""
        mmd_yaml = yaml.load(
            resource_string('py_mmd_tools', 'mmd_elements.yaml'), Loader=yaml.FullLoader
        )
        nc2mmd = Nc_to_mmd(
            'tests/data/reference_nc_attrs_multiple_and_contributor.nc',
            check_only=True
        )
        ncin = Dataset(nc2mmd.netcdf_product)
        value = nc2mmd.get_personnel(mmd_yaml['personnel'], ncin)
        self.assertEqual(value[0]['name'], 'Trygve')
        self.assertEqual(value[1]['name'], 'Nina')
        self.assertEqual(value[0]['role'], 'Investigator')
        self.assertEqual(value[1]['role'], 'Technical contact')
        self.assertEqual(value[0]['email'], 'trygve@meti.no')
        self.assertEqual(value[1]['email'], 'post@met.no')
        self.assertEqual(value[0]['organisation'], 'Norwegian Meteorological Institute')
        self.assertEqual(value[1]['organisation'], 'Norwegian Meteorological Institute')

    def test_personnel(self):
        """Test reading of personnel from nc file into MMD"""
        mmd_yaml = yaml.load(
            resource_string('py_mmd_tools', 'mmd_elements.yaml'), Loader=yaml.FullLoader
        )
        nc2mmd = Nc_to_mmd('tests/data/reference_nc.nc', check_only=True)
        ncin = Dataset(nc2mmd.netcdf_product)
        value = nc2mmd.get_personnel(mmd_yaml['personnel'], ncin)
        self.assertEqual(value[0]['email'], 'post@met.no')

    def test_iso_topic_category(self):
        """ToDo: Add docstring"""
        mmd_yaml = yaml.load(
            resource_string('py_mmd_tools', 'mmd_elements.yaml'), Loader=yaml.FullLoader
        )
        nc2mmd = Nc_to_mmd('tests/data/reference_nc.nc', check_only=True)
        ncin = Dataset(nc2mmd.netcdf_product)
        value = nc2mmd.get_acdd_metadata(
            mmd_yaml['iso_topic_category'], ncin, 'iso_topic_category'
        )
        self.assertEqual(value[0], 'climatologyMeteorologyAtmosphere')
        self.assertEqual(value[1], 'environment')
        self.assertEqual(value[2], 'oceans')

    def test_missing_vocabulary_platform_instrument_short_name(self):
        """ToDo: Add docstring"""
        mmd_yaml = yaml.load(
            resource_string('py_mmd_tools', 'mmd_elements.yaml'), Loader=yaml.FullLoader
        )
        nc2mmd = Nc_to_mmd('tests/data/reference_nc_missing_keywords_vocab.nc', check_only=True)
        ncin = Dataset(nc2mmd.netcdf_product)
        value = nc2mmd.get_platforms(mmd_yaml['platform'], ncin)
        self.assertEqual(value[0]['instrument']['short_name'], '')

    def test_missing_vocabulary_platform(self):
        """ToDo: Add docstring"""
        mmd_yaml = yaml.load(
            resource_string('py_mmd_tools', 'mmd_elements.yaml'), Loader=yaml.FullLoader
        )
        nc2mmd = Nc_to_mmd('tests/data/reference_nc_missing_keywords_vocab.nc', check_only=True)
        ncin = Dataset(nc2mmd.netcdf_product)
        value = nc2mmd.get_platforms(mmd_yaml['platform'], ncin)
        resource_link = 'https://www.wmo-sat.info/oscar/satellites/view/snpp'
        self.assertEqual(value[0]['resource'], resource_link)

    def test_keywords_missing(self):
        """ToDo: Add docstring"""
        mmd_yaml = yaml.load(
            resource_string('py_mmd_tools', 'mmd_elements.yaml'), Loader=yaml.FullLoader
        )
        nc2mmd = Nc_to_mmd('tests/data/reference_nc_fail.nc', check_only=True)
        ncin = Dataset(nc2mmd.netcdf_product)
        nc2mmd.get_keywords(mmd_yaml['keywords'], ncin)
        self.assertEqual(
            nc2mmd.missing_attributes['errors'][0],
            'keywords_vocabulary is a required ACDD attribute'
        )
        self.assertEqual(
            nc2mmd.missing_attributes['errors'][1],
            'keywords is a required ACDD attribute'
        )

    def test__keywords_vocabulary__correctly_formatted(self):
        """Check that error massages are added if the
        keywords_vocabulary attribute is not formatted
        as short_name:long_name:url
        """
        mmd_yaml = yaml.load(
            resource_string('py_mmd_tools', 'mmd_elements.yaml'), Loader=yaml.FullLoader
        )
        md = Nc_to_mmd(self.fail_nc, check_only=True)
        ncin = Dataset(md.netcdf_product, "w", diskless=True)
        ncin.keywords = "GCMDSK:Earth Science > Atmosphere > Atmospheric radiation, " \
                        "GEMET:Meteorological geographical features, " \
                        "GEMET:Atmospheric conditions, " \
                        "NORTHEMES:Weather and climate"
        ncin.keywords_vocabulary = ""
        md.get_keywords(mmd_yaml['keywords'], ncin)
        self.assertEqual(
            md.missing_attributes['errors'][0],
            'keywords_vocabulary must be formatted as <short_name>:<long_name>:<url>'
        )

    def test_keywords_vocabulary_missing(self):
        """ToDo: Add docstring"""
        mmd_yaml = yaml.load(
            resource_string('py_mmd_tools', 'mmd_elements.yaml'), Loader=yaml.FullLoader
        )
        nc2mmd = Nc_to_mmd('tests/data/reference_nc_missing_keywords_vocab.nc', check_only=True)
        ncin = Dataset(nc2mmd.netcdf_product)
        nc2mmd.get_keywords(mmd_yaml['keywords'], ncin)
        self.assertEqual(
            nc2mmd.missing_attributes['errors'][0],
            'keywords_vocabulary is a required ACDD attribute'
        )

    def test_keywords(self):
        """ToDo: Add docstring"""
        mmd_yaml = yaml.load(
            resource_string('py_mmd_tools', 'mmd_elements.yaml'), Loader=yaml.FullLoader
        )
        nc2mmd = Nc_to_mmd('tests/data/reference_nc.nc', check_only=True)
        ncin = Dataset(nc2mmd.netcdf_product)
        value = nc2mmd.get_keywords(mmd_yaml['keywords'], ncin)
        self.assertEqual(value[0]['vocabulary'], 'GCMDSK')
        self.assertEqual(
            value[0]['resource'],
            'https://gcmd.earthdata.nasa.gov/kms/concepts/concept_scheme/sciencekeywords'
        )
        self.assertEqual(value[0]['keyword'], [
            'Earth Science > Atmosphere > Atmospheric radiation'
        ])
        self.assertEqual(value[1]['vocabulary'], 'GEMET')
        self.assertEqual(value[1]['resource'], 'http://inspire.ec.europa.eu/theme')
        self.assertEqual(value[1]['keyword'], [
            'Meteorological geographical features',
            'Atmospheric conditions', 'Oceanographic geographical features'
        ])

    def test_keywords_multiple(self):
        """ToDo: Add docstring"""
        mmd_yaml = yaml.load(
            resource_string('py_mmd_tools', 'mmd_elements.yaml'), Loader=yaml.FullLoader
        )
        nc2mmd = Nc_to_mmd('tests/data/reference_nc_attrs_multiple.nc', check_only=True)
        ncin = Dataset(nc2mmd.netcdf_product)
        value = nc2mmd.get_keywords(mmd_yaml['keywords'], ncin)
        self.assertEqual(value[0]['vocabulary'], 'GCMDSK')
        self.assertEqual(
            value[0]['resource'],
            'https://gcmd.earthdata.nasa.gov/kms/concepts/concept_scheme/sciencekeywords'
        )
        self.assertEqual(value[0]['keyword'], [
            'Earth Science > Atmosphere > Atmospheric radiation',
            'EARTH SCIENCE > BIOLOGICAL CLASSIFICATION > ANIMALS/VERTEBRATES'
        ])

    def test_platforms(self):
        """ToDo: Add docstring"""
        mmd_yaml = yaml.load(
            resource_string('py_mmd_tools', 'mmd_elements.yaml'), Loader=yaml.FullLoader
        )
        nc2mmd = Nc_to_mmd('tests/data/reference_nc.nc', check_only=True)
        ncin = Dataset(nc2mmd.netcdf_product)
        value = nc2mmd.get_platforms(mmd_yaml['platform'], ncin)
        self.assertEqual(
            value[0]['long_name'],
            'Suomi National Polar-orbiting Partnership'
        )
        self.assertEqual(
            value[0]['instrument']['long_name'],
            'Visible/Infrared Imager Radiometer Suite'
        )

    def test_platform_with_gcmd_vocabulary(self):
        """ToDo: Add docstring"""
        mmd_yaml = yaml.load(
            resource_string('py_mmd_tools', 'mmd_elements.yaml'), Loader=yaml.FullLoader
        )
        nc2mmd = Nc_to_mmd('tests/data/reference_nc_gcmd_platform.nc', check_only=True)
        ncin = Dataset(nc2mmd.netcdf_product)
        value = nc2mmd.get_platforms(mmd_yaml['platform'], ncin)
        self.assertEqual(value[0]['short_name'], 'Sentinel-1B')
        self.assertEqual(value[0]['long_name'], 'Sentinel-1B')
        self.assertEqual(value[0]['instrument']['long_name'], 'Synthetic Aperture Radar (C-band)')

    def test_projects(self):
        """Test getting project information from nc-file"""
        mmd_yaml = yaml.load(
            resource_string('py_mmd_tools', 'mmd_elements.yaml'), Loader=yaml.FullLoader
        )
        nc2mmd = Nc_to_mmd('tests/data/reference_nc.nc', check_only=True)
        ncin = Dataset(nc2mmd.netcdf_product)
        value = nc2mmd.get_projects(mmd_yaml['project'], ncin)
        self.assertEqual(value[0]['long_name'], 'MET Norway core services')

    def test_dataset_citation_missing_attrs(self):
        """Test that missing url and other is accepted"""
        mmd_yaml = yaml.load(
            resource_string('py_mmd_tools', 'mmd_elements.yaml'), Loader=yaml.FullLoader
        )
        nc2mmd = Nc_to_mmd('tests/data/reference_nc_missing_keywords_vocab.nc', check_only=True)
        ncin = Dataset(nc2mmd.netcdf_product)
        value = nc2mmd.get_dataset_citations(mmd_yaml['dataset_citation'], ncin)
        self.assertEqual(value[0]['url'], '')

    def test_check_only(self):
        """Run netCDF attributes to MMD translation with check_only
        flag. Also make sure that the warning about using default
        value 'Active' for the MMD metadata_status field is disabled.
        """
        nc2mmd = Nc_to_mmd('tests/data/reference_nc.nc', check_only=True)
        req_ok, msg = nc2mmd.to_mmd()
        self.assertFalse(nc2mmd.missing_attributes['warnings'])
        self.assertTrue(req_ok)
        self.assertEqual(msg, '')

    def test_dataset_citation(self):
        """ToDo: Add docstring"""
        mmd_yaml = yaml.load(
            resource_string('py_mmd_tools', 'mmd_elements.yaml'), Loader=yaml.FullLoader
        )
        nc2mmd = Nc_to_mmd('tests/data/reference_nc.nc', check_only=True)
        ncin = Dataset(nc2mmd.netcdf_product)
        value = nc2mmd.get_dataset_citations(mmd_yaml['dataset_citation'], ncin)
        self.assertEqual(
            value[0]['title'],
            'Direct Broadcast data processed in satellite swath to L1C.'
        )

    def test_dataset_citation_invalid_date(self):
        mmd_yaml = yaml.load(
            resource_string('py_mmd_tools', 'mmd_elements.yaml'), Loader=yaml.FullLoader
        )
        md = Nc_to_mmd('tests/data/reference_nc.nc', check_only=True)
        ncin = Dataset(md.netcdf_product, "w", diskless=True)
        ncin.time_coverage_start = "2020-11-27T13:40:02.019817Z"
        ncin.time_coverage_end = "2020-11-27T13:51:24.401505Z"
        ncin.creator_name = 'Kreator Kreatorsen'
        ncin.date_created = "2020-11-28T13:51:24.401505Z"
        ncin.title = "Test dataset"
        ncin.metadata_link = "https://data.met.no/dataset/uuid-for-the-dataset"
        ncin.references = "Some free-text refences"
        value = md.get_dataset_citations(mmd_yaml['dataset_citation'], ncin)
        self.assertEqual(value[0]['author'], 'Kreator Kreatorsen')

        # Test that an error is appended if date created is not in
        # the correct format
        ncin.date_created = "2020-99-28 13:51:24"
        mmd_yaml = yaml.load(
            resource_string('py_mmd_tools', 'mmd_elements.yaml'), Loader=yaml.FullLoader
        )
        value = md.get_dataset_citations(mmd_yaml['dataset_citation'], ncin)
        self.assertIn(
            "ACDD attribute date_created contains an invalid ISO8601 date:",
            md.missing_attributes['errors'][0]
        )

    @patch('py_mmd_tools.nc_to_mmd.Dataset')
    def test_oserror_opendap(self, mock_nc_dataset):
        """ToDo: Add docstring"""
        mock_nc_dataset.side_effect = OSError
        fn = (
            'http://nbstds.met.no/thredds/dodsC/NBS/S1A/2021/01/31/IW/'
            'S1A_IW_GRDH_1SDV_20210131T172816_20210131T172841_036385_04452D_505F.nc'
        )
        try:
            Nc_to_mmd(fn, check_only=True)
        except OSError:
            pass
        mock_nc_dataset.assert_called_with(fn+'#fillmismatch')

    def test_get_data_access_dict_with_wms(self):
        """ToDo: Add docstring"""
        nc2mmd = Nc_to_mmd('tests/data/reference_nc.nc', check_only=True)
        ncin = Dataset(nc2mmd.netcdf_product)
        nc2mmd.netcdf_product = (
            'https://thredds.met.no/thredds/dodsC/arcticdata/'
            'S2S_drift_TCD/SIDRIFT_S2S_SH/2019/07/31/'
        ) + nc2mmd.netcdf_product
        data = nc2mmd.get_data_access_dict(ncin, add_wms_data_access=True)
        self.assertEqual(data[0]['type'], 'OPeNDAP')
        self.assertEqual(data[1]['type'], 'OGC WMS')
        self.assertEqual(data[2]['type'], 'HTTP')

    def test_get_data_access_dict(self):
        """ToDo: Add docstring"""
        nc2mmd = Nc_to_mmd('tests/data/reference_nc.nc', check_only=True)
        ncin = Dataset(nc2mmd.netcdf_product)
        nc2mmd.netcdf_product = (
            'https://thredds.met.no/thredds/dodsC/arcticdata/'
            'S2S_drift_TCD/SIDRIFT_S2S_SH/2019/07/31/'
        ) + nc2mmd.netcdf_product
        data = nc2mmd.get_data_access_dict(ncin)
        self.assertEqual(data[0]['type'], 'OPeNDAP')
        self.assertEqual(data[1]['type'], 'HTTP')

    def test_related_dataset(self):
        """ToDo: Add docstring"""
        nc2mmd = Nc_to_mmd('tests/data/reference_nc_id_missing.nc', check_only=True)
        ncin = Dataset('tests/data/reference_nc_id_missing.nc')
        mmd_yaml = yaml.load(
            resource_string('py_mmd_tools', 'mmd_elements.yaml'), Loader=yaml.FullLoader
        )
        data = nc2mmd.get_related_dataset(mmd_yaml['related_dataset'], ncin)
        self.assertEqual(data[0]['id'], 'b7cb7934-77ca-4439-812e-f560df3fe7eb')
        self.assertEqual(data[0]['relation_type'], 'parent')

    def test_get_metadata_identifier(self):
        """Test that an AttributeError is raised if there are
        inconsistencies between the hardcoded acdd values, and the ones
        from mmd_elements.yaml.
        """
        mmd_yaml = yaml.load(
            resource_string('py_mmd_tools', 'mmd_elements.yaml'), Loader=yaml.FullLoader
        )
        # Only one value in the list
        mmd_yaml['metadata_identifier']['acdd'] = {'id': {}}
        nc2mmd = Nc_to_mmd('tests/data/reference_nc.nc', check_only=True)
        ncin = Dataset(nc2mmd.netcdf_product)
        with self.assertRaises(AttributeError) as e:
            nc2mmd.get_metadata_identifier(mmd_yaml['metadata_identifier'], ncin)
        self.assertEqual(
            "ACDD attribute inconsistency in mmd_elements.yaml. Expected id and "
            "naming_authority but received ['id'].",
            str(e.exception)
        )
        # Inconsistency of ACCD id in mmd_elements.yaml (='jkhakjh')
        # and the hardcoded one (='id')
        mmd_yaml['metadata_identifier']['acdd'] = {'jkhakjh': {}, 'naming_authority': {}}
        with self.assertRaises(AttributeError) as e:
            nc2mmd.get_metadata_identifier(mmd_yaml['metadata_identifier'], ncin)
        self.assertEqual(
            "ACDD attribute inconsistency in mmd_elements.yaml. Expected id and "
            "naming_authority but received ['jkhakjh', 'naming_authority'].",
            str(e.exception)
        )
        # Inconsistency of ACCD naming_authority in mmd_elements.yaml
        # (='jklhkha') and the hardcoded one (='naming_authority')
        mmd_yaml['metadata_identifier']['acdd'] = {'id': {}, 'jklhkha': {}}
        with self.assertRaises(AttributeError) as e:
            nc2mmd.get_metadata_identifier(mmd_yaml['metadata_identifier'], ncin)
        self.assertEqual(
            "ACDD attribute inconsistency in mmd_elements.yaml. Expected id and "
            "naming_authority but received ['id', 'jklhkha'].",
            str(e.exception)
        )
        # Change the valid naming authorities to force an error
        nc2mmd.VALID_NAMING_AUTHORITIES = ['jada.no']
        mmd_yaml = yaml.load(
            resource_string('py_mmd_tools', 'mmd_elements.yaml'), Loader=yaml.FullLoader
        )
        nc2mmd.get_metadata_identifier(mmd_yaml['metadata_identifier'], ncin)
        self.assertEqual(
            nc2mmd.missing_attributes['errors'][0],
            'naming_authority ACDD attribute is not valid.'
        )

    def test_to_mmd_warning_not_empty(self):
        mmd_yaml = yaml.load(
            resource_string('py_mmd_tools', 'mmd_elements.yaml'), Loader=yaml.FullLoader
        )
        mmd_yaml['dummy_field'] = {}
        mmd_yaml['dummy_field']['minOccurs'] = '1'
        mmd_yaml['dummy_field']['default'] = 'test'
        mmd_yaml['dummy_field']['acdd_ext'] = {
            'dummy_field': {
                'comment': 'no comment',
                'default': 'hei'}}
        nc2mmd = Nc_to_mmd('tests/data/reference_nc.nc', check_only=True)
        nc2mmd.to_mmd(mmd_yaml=mmd_yaml)
        self.assertEqual(
            nc2mmd.missing_attributes['warnings'][0],
            'Using default value test for dummy_field'
        )

    def test_create_requires_naming_authority(self):
        """Test that we cannot create an MMD file if naming_authority
        is missing, and that the uuid validation fails for an id which
        is not an uuid.
        """
        mmd_yaml = yaml.load(
            resource_string('py_mmd_tools', 'mmd_elements.yaml'), Loader=yaml.FullLoader
        )
        # The id attribute is not a uuid
        nc2mmd = Nc_to_mmd('tests/data/reference_nc_fail.nc', check_only=True)
        ncin = Dataset(nc2mmd.netcdf_product)
        value = nc2mmd.get_metadata_identifier(mmd_yaml['metadata_identifier'], ncin)
        self.assertFalse(Nc_to_mmd.is_valid_uuid(value))
        self.assertEqual(':', value)
        with self.assertRaises(AttributeError) as context:
            nc2mmd.to_mmd()
        """
        Note: there will be two 'naming_authority is a required
        attribute' messages, since get_metadata_identifier is called
        twice (first directly in this test, then from the to_mmd
        function.
        """
        self.assertTrue('naming_authority is a required attribute' in str(context.exception))
        self.assertTrue('id ACDD attribute is not valid.' in str(context.exception))

    def test_get_correct_id_from_ncfile(self):
        """ToDo: Add docstring
        """
        mmd_yaml = yaml.load(
            resource_string('py_mmd_tools', 'mmd_elements.yaml'), Loader=yaml.FullLoader
        )
        # The id attribute is a uuid
        nc2mmd = Nc_to_mmd('tests/data/reference_nc.nc', check_only=True)
        ncin = Dataset(nc2mmd.netcdf_product)
        value = nc2mmd.get_metadata_identifier(mmd_yaml['metadata_identifier'], ncin)
        self.assertEqual(value, 'no.met:b7cb7934-77ca-4439-812e-f560df3fe7eb')

    def test__to_mmd__missing_id(self):
        """Test that an AttributeError is raised for missing id
        attribute.
        """
        tested = tempfile.mkstemp()[1]
        # nc file is missing the id attribute
        nc2mmd = Nc_to_mmd('tests/data/reference_nc_id_missing.nc', output_file=tested)
        with self.assertRaises(AttributeError):
            nc2mmd.to_mmd()
        ncin = Dataset(nc2mmd.netcdf_product)
        mmd_yaml = yaml.load(
            resource_string('py_mmd_tools', 'mmd_elements.yaml'), Loader=yaml.FullLoader
        )
        value = nc2mmd.get_metadata_identifier(mmd_yaml['metadata_identifier'], ncin)
        self.assertEqual(
            nc2mmd.missing_attributes['errors'][0], 'id is a required attribute.'
        )
        self.assertEqual(
            nc2mmd.missing_attributes['errors'][1], 'naming_authority is a required attribute.'
        )
        self.assertEqual(nc2mmd.missing_attributes['warnings'], [])
        self.assertFalse(Nc_to_mmd.is_valid_uuid(nc2mmd.metadata['metadata_identifier']))
        self.assertEqual(':', value)

    def test__to_mmd__invalid_uuid(self):
        """Test that we cannot create an MMD file if the netcdf id
        attribute is not a valid uuid.
        """
        tested = tempfile.mkstemp()[1]
        # The id attribute is not a uuid
        nc2mmd = Nc_to_mmd('tests/data/reference_nc_id_not_uuid.nc', output_file=tested)
        with self.assertRaises(AttributeError):
            nc2mmd.to_mmd()
        self.assertFalse(Nc_to_mmd.is_valid_uuid(nc2mmd.metadata['metadata_identifier']))
        self.assertEqual(':', nc2mmd.metadata['metadata_identifier'])

    def test__to_mmd__error_if_accd_id_is_invalid(self):
        """Test that metadata_identifier is set to an empty string, and
        that an exception is raised if the ACDD id is not a valid uuid.
        """
        tested = tempfile.mkstemp()[1]
        # The id attribute is not a uuid
        nc2mmd = Nc_to_mmd('tests/data/reference_nc_id_not_uuid.nc', output_file=tested)
        with self.assertRaises(AttributeError):
            nc2mmd.to_mmd()
        self.assertEqual(
            nc2mmd.missing_attributes['errors'][0], (
                'naming_authority is a required attribute.'
            )
        )
        self.assertEqual(
            nc2mmd.missing_attributes['errors'][1], (
                'id ACDD attribute is not valid.'
            )
        )
        self.assertEqual(nc2mmd.missing_attributes['warnings'], [])
        self.assertFalse(Nc_to_mmd.is_valid_uuid(nc2mmd.metadata['metadata_identifier']))
        ncin = Dataset(nc2mmd.netcdf_product)
        id = ncin.getncattr('id')
        self.assertNotEqual(id, nc2mmd.metadata['metadata_identifier'])
        self.assertEqual(':', nc2mmd.metadata['metadata_identifier'])

    def test__to_mmd__get_correct_id_from_ncfile(self):
        """Test that the id attribute in the netcdf file is valid, and
        used in the MMD xml file.
        """
        tested = tempfile.mkstemp()[1]
        # The id attribute is a uuid
        nc2mmd = Nc_to_mmd('tests/data/reference_nc.nc', output_file=tested)
        nc2mmd.to_mmd()
        ncin = Dataset(nc2mmd.netcdf_product)
        id = ncin.getncattr('id')
        self.assertEqual(nc2mmd.missing_attributes['errors'], [])
        self.assertTrue(id in nc2mmd.metadata['metadata_identifier'])

    def test_create_mmd_1(self):
        """Test MMD creation from a valid netcdf file, validation
        with the mmd_strict.xsd, and that some fields are as expected.
        Please add new fields to test as needed..
        """
        tested = tempfile.mkstemp()[1]
        # md = Nc_to_mmd(self.reference_nc, output_file=tested)
        md = Nc_to_mmd('tests/data/reference_nc_with_altID_multiple.nc', output_file=tested)
        md.to_mmd(checksum_calculation=True)
        xsd_obj = etree.XMLSchema(etree.parse(self.reference_xsd))
        xml_doc = etree.ElementTree(file=tested)
        valid = xsd_obj.validate(xml_doc)
        self.assertTrue(valid)
        """ Check content of the xml_doc """
        # alternate_identifier
        self.assertEqual(
            xml_doc.getroot().find(
                "{http://www.met.no/schema/mmd}alternate_identifier[@type='dummy_type']"
            ).text,
            "dummy_id_no1"
        )
        self.assertEqual(
            xml_doc.getroot().find(
                "{http://www.met.no/schema/mmd}alternate_identifier[@type='other_type']"
            ).text,
            "dummy_id_no2"
        )

    def test_get_acdd_metadata_sets_warning_msg(self):
        """Check that a warning is issued by the get_acdd_metadata
        function if a default value is used for a required element.
        """
        md = Nc_to_mmd('tests/data/reference_nc_id_missing.nc', check_only=True)
        ncin = Dataset(md.netcdf_product)
        mmd_yaml = yaml.load(
            resource_string('py_mmd_tools', 'mmd_elements.yaml'), Loader=yaml.FullLoader
        )
        lang = mmd_yaml['dataset_language']
        # Warnings are only issued when the field is required.
        # Currently, this is not the case for any of the fields
        # used in this function, so we force it:
        lang['minOccurs'] = '1'
        md.get_acdd_metadata(lang, ncin, 'dataset_language')
        self.assertEqual(
            md.missing_attributes['warnings'][0],
            'Using default value en for dataset_language'
        )

    def test_create_mmd_2(self):
        """ToDo: Add docstring"""
        self.maxDiff = None
        tested = tempfile.mkstemp()[1]
        md = Nc_to_mmd(self.fail_nc, output_file=tested)
        with self.assertRaises(AttributeError):
            md.to_mmd()

    def test_all_valid_nc_files_passing(self):
        """Test MMD creation from the valid netcdf files, and validation
        with the mmd_strict.xsd
        """
        """ToDo: Add docstring"""
        valid_files = [
            os.path.join(pathlib.Path.cwd(), 'tests/data/reference_nc.nc'),
            os.path.join(pathlib.Path.cwd(), 'tests/data/reference_nc_attrs_multiple.nc'),
        ]
        for file in valid_files:
            tested = tempfile.mkstemp()[1]
            md = Nc_to_mmd(file, output_file=tested)
            md.to_mmd(checksum_calculation=True)
            xsd_obj = etree.XMLSchema(etree.parse(self.reference_xsd))
            xml_doc = etree.ElementTree(file=tested)
            valid = xsd_obj.validate(xml_doc)
            if not valid:
                import ipdb
                ipdb.set_trace()
            self.assertTrue(valid, msg='%s' % xsd_obj.error_log)

    def test_create_mmd_missing_publisher_url(self):
        """Test that a missing publisher url does not cause an error"""
        mmd_yaml = yaml.load(
            resource_string('py_mmd_tools', 'mmd_elements.yaml'), Loader=yaml.FullLoader
        )
        md = Nc_to_mmd(self.fail_nc, check_only=True)
        ncin = Dataset(md.netcdf_product)
        value = md.get_data_centers(mmd_yaml['data_center'], ncin)
        self.assertEqual(value, [{
            'data_center_name': {
                'short_name': 'NO/MET',
                'long_name': 'Norwegian Meteorological Institute'
            },
            'data_center_url': ''
        }])

    def test_create_mmd_missing_update_times(self):
        """Test that an error is reported if date_created attribute is
        missing from the netcdf file.
        """
        mmd_yaml = yaml.load(
            resource_string('py_mmd_tools', 'mmd_elements.yaml'), Loader=yaml.FullLoader
        )
        md = Nc_to_mmd(self.fail_nc, check_only=True)
        ncin = Dataset(md.netcdf_product)
        md.get_metadata_updates(mmd_yaml['last_metadata_update'], ncin)
        self.assertEqual(
            md.missing_attributes['errors'][0],
            'ACDD attribute date_created is required'
        )

    def test_publication_date__is_a_list_of_dates(self):
        """The publication data can be a list of dates but is set to
        date_created. In most cases it is the only one item, but we
        need to check that what we get from the netcdf file is an
        actual list, and that the items are actual datestrings.
        """
        mmd_yaml = yaml.load(
            resource_string('py_mmd_tools', 'mmd_elements.yaml'), Loader=yaml.FullLoader
        )
        md = Nc_to_mmd(self.reference_nc, check_only=True)
        # To overwrite date_created, wihtout saving it to file we use diskless
        ncin = Dataset(md.netcdf_product)
        data = md.get_dataset_citations(mmd_yaml['dataset_citation'], ncin)
        self.assertEqual(
            data[0]['title'],
            'Direct Broadcast data processed in satellite swath to L1C.')

    def test_get_metadata_updates__datetimes_not_iso(self):
        """ Test that an error is raised if datetimes of metadata
        updates are not ISO 8601.
        """
        mmd_yaml = yaml.load(
            resource_string('py_mmd_tools', 'mmd_elements.yaml'), Loader=yaml.FullLoader
        )
        md = Nc_to_mmd(self.fail_nc, check_only=True)
        # To overwrite date_created, wihtout saving it to file we use diskless
        ncin = Dataset(md.netcdf_product, "w", diskless=True)
        ncin.date_created = '2019/01/01 00:00:00'
        ncin.date_metadata_modified = '2020/01/01 00:00:00'
        md.get_metadata_updates(mmd_yaml['last_metadata_update'], ncin)
        self.assertEqual(
            md.missing_attributes['errors'][0],
            "Datetime element must be in ISO8601 format: "
            "YYYY-mm-ddTHH:MM:SS<second fraction><time zone>.")
        self.assertEqual(
            md.missing_attributes['errors'][1],
            "Datetime element must be in ISO8601 format: "
            "YYYY-mm-ddTHH:MM:SS<second fraction><time zone>.")

    def test_ACDD_attr__date_metadata_modified_type___missing(self):
        """Test that the correct error is raised when date_created
        is missing from the nc-file.
        """
        mmd_yaml = yaml.load(
            resource_string('py_mmd_tools', 'mmd_elements.yaml'), Loader=yaml.FullLoader
        )
        md = Nc_to_mmd(self.fail_nc, check_only=True)
        # To overwrite date_created, wihtout saving it to file we use diskless
        ncin = Dataset(md.netcdf_product, "w", diskless=True)
        ncin.date_created = '2019-01-01T00:00:00Z'
        ncin.date_metadata_modified = '2020-01-01T00:00:00Z'
        md.get_metadata_updates(mmd_yaml['last_metadata_update'], ncin)
        self.assertEqual(
            md.missing_attributes['warnings'][0],
            "Using default value 'Minor modification' for date_metadata_modified_type"
        )

    def test_ACDD_attr_date_metadata_modified_not_required(self):
        """Ensure that only date_created is required, and that
        date_metadata_modified is optional.
        """
        mmd_yaml = yaml.load(
            resource_string('py_mmd_tools', 'mmd_elements.yaml'), Loader=yaml.FullLoader
        )
        md = Nc_to_mmd(self.fail_nc, check_only=True)
        # To overwrite date_created, wihtout saving it to file we use diskless
        ncin = Dataset(md.netcdf_product, "w", diskless=True)
        ncin.date_created = '2020-01-01T00:00:00Z'
        data = md.get_metadata_updates(mmd_yaml['last_metadata_update'], ncin)
        self.assertIn(
            {'datetime':  ncin.date_created, 'type': 'Created'},
            data['update']
        )
        assert (len(data['update']) == 1)

    def test_get_metadata_updates_wrong_input_dict(self):
        """Test that an error is raised if there is inconsistency
        between the fields in mmd_elements.yaml and the hardcoded
        fields in the get_metadata_updates function.
        """
        mmd_yaml = yaml.load(
            resource_string('py_mmd_tools', 'mmd_elements.yaml'), Loader=yaml.FullLoader
        )
        in_dict = mmd_yaml['last_metadata_update']
        in_dict['update']['datetime']['acdd'] = {
            'new_name_for_date_created': {},  # this will cause an error
            'date_metadata_modified': {}}
        md = Nc_to_mmd(self.reference_nc, check_only=True)
        ncin = Dataset(md.netcdf_product)
        with self.assertRaises(AttributeError) as context1:
            md.get_metadata_updates(in_dict, ncin)
        self.assertTrue(
            'ACDD attribute inconsistency in mmd_elements.yaml' in str(context1.exception)
        )
        mmd_yaml = yaml.load(
            resource_string('py_mmd_tools', 'mmd_elements.yaml'), Loader=yaml.FullLoader
        )
        in_dict = mmd_yaml['last_metadata_update']
        in_dict['update']['datetime']['acdd'] = {
            'date_created': {},
            'new_name_for_date_metadata_modified': {}}  # this will cause an error
        with self.assertRaises(AttributeError) as context2:
            md.get_metadata_updates(in_dict, ncin)
        self.assertTrue(
            'ACDD attribute inconsistency in mmd_elements.yaml' in str(context2.exception)
        )

    def test_create_mmd_missing_abstract(self):
        """ToDo: Add docstring"""
        mmd_yaml = yaml.load(
            resource_string('py_mmd_tools', 'mmd_elements.yaml'), Loader=yaml.FullLoader
        )
        md = Nc_to_mmd(self.fail_nc, check_only=True)
        ncin = Dataset(md.netcdf_product)
        md.get_abstracts(mmd_yaml['abstract'], ncin)
        self.assertEqual(
            md.missing_attributes['errors'][0],
            'summary is a required ACDD attribute'
        )

    def test_publication_date(self):
        """ToDo: Add docstring"""
        mmd_yaml = yaml.load(
            resource_string('py_mmd_tools', 'mmd_elements.yaml'), Loader=yaml.FullLoader
        )
        nc2mmd = Nc_to_mmd('tests/data/reference_nc.nc', check_only=True)
        ncin = Dataset(nc2mmd.netcdf_product)
        value = nc2mmd.get_dataset_citations(mmd_yaml['dataset_citation'], ncin)
        dt = isoparse(value[0]['publication_date'])
        self.assertEqual(dt.year, 2020)
        self.assertEqual(dt.month, 11)
        self.assertEqual(dt.day, 27)
        self.assertEqual(
            value[0]['title'], 'Direct Broadcast data processed in satellite swath to L1C.'
        )

    def test_checksum(self):
        """ToDo: Add docstring"""
        tested = tempfile.mkstemp()[1]
        fn = 'tests/data/reference_nc.nc'
        nc2mmd = Nc_to_mmd(fn, check_only=True)
        nc2mmd.to_mmd(checksum_calculation=True)
        checksum = nc2mmd.metadata['storage_information']['checksum']
        with open(tested, 'w') as tt:
            tt.write('%s *%s'%(checksum, fn))
        md5hasher = FileHash('md5')
        self.assertTrue(md5hasher.verify_checksums(tested)[0].hashes_match)

    def test_checksum_off(self):
        """ToDo: Add docstring"""
        fn = 'tests/data/reference_nc.nc'
        nc2mmd = Nc_to_mmd(fn, check_only=True)
        nc2mmd.to_mmd(checksum_calculation=False)
        with self.assertRaises(KeyError):
            nc2mmd.metadata['storage_information']['checksum']
            nc2mmd.metadata['storage_information']['checksum_type']
        # Check if default is False
        nc2mmd = Nc_to_mmd(fn, check_only=True)
        nc2mmd.to_mmd()
        with self.assertRaises(KeyError):
            nc2mmd.metadata['storage_information']['checksum']
            nc2mmd.metadata['storage_information']['checksum_type']

    def test_spatial_repr(self):
        """ToDo: Add docstring"""
        tempfile.mkstemp()[1]
        nc2mmd = Nc_to_mmd('tests/data/reference_nc.nc', check_only=True)
        nc2mmd.to_mmd()
        spatial_repr = nc2mmd.metadata['spatial_representation']
        self.assertEqual(spatial_repr, 'grid')

    def test_spatial_repr_fail(self):
        """ToDo: Add docstring"""
        tempfile.mkstemp()[1]
        nc2mmd = Nc_to_mmd('tests/data/reference_nc_missing_spatial_repr.nc', check_only=True)
        with self.assertRaises(AttributeError):
            nc2mmd.to_mmd()
        self.assertEqual(
            nc2mmd.missing_attributes['errors'][1],
            'geospatial_lat_max is a required attribute'
        )

    @patch('py_mmd_tools.nc_to_mmd.wget.download')
    @patch('py_mmd_tools.nc_to_mmd.os.remove')
    def test_file_on_thredds(self, mock_remove, mock_download):
        """Check that file is downloaded for checksum calculation and then removed"""
        fn = 'tests/data/dodsC/reference_nc.nc'
        mock_download.return_value = fn
        nc2mmd = Nc_to_mmd(fn, check_only=True)
        nc2mmd.to_mmd()
        self.assertEqual(
            nc2mmd.metadata['storage_information']['file_name'],
            'reference_nc.nc'
        )

    def test_access_constraint(self):
        """ToDo: Add docstring"""
        tempfile.mkstemp()[1]
        nc2mmd = Nc_to_mmd('tests/data/reference_nc.nc', check_only=True)
        nc2mmd.to_mmd()
        spatial_repr = nc2mmd.metadata['access_constraint']
        self.assertEqual(spatial_repr, 'Open')

    def test_check_attributes_not_empty(self):
        md = Nc_to_mmd(self.fail_nc, check_only=True)
        ncin = Dataset(md.netcdf_product, "w", diskless=True)
        ncin.geospatial_bounds = ""
        with self.assertRaises(ValueError) as e:
            md.check_attributes_not_empty(ncin)
        self.assertIn('Global attribute geospatial_bounds is empty - please correct.',
                      str(e.exception))

<<<<<<< HEAD
    def test_acdd_references_as_related_information(self):
        """ Test that references (doi/uri) are correctly retrieved."""
=======
    def test_institution_long_name_missing(self):
>>>>>>> 8883223a
        mmd_yaml = yaml.load(
            resource_string('py_mmd_tools', 'mmd_elements.yaml'), Loader=yaml.FullLoader
        )
        md = Nc_to_mmd(self.fail_nc, check_only=True)
        ncin = Dataset(md.netcdf_product, "w", diskless=True)
<<<<<<< HEAD
        ncin.references = (
            "https://data.met.no/dataset/3f9974bf-b073-4c16-81d8-c34fcf3b1f01"
            "(Dataset landing page),"
            "https://ieeexplore.ieee.org/document/7914752(Scientific publication)"
        )
        data = md.get_related_information(mmd_yaml['related_information'], ncin)
        self.assertEqual(
            data[0]['resource'],
            'https://data.met.no/dataset/3f9974bf-b073-4c16-81d8-c34fcf3b1f01')
        self.assertEqual(data[0]['type'], 'Dataset landing page')
        self.assertEqual(data[1]['resource'], 'https://ieeexplore.ieee.org/document/7914752')
        self.assertEqual(data[1]['type'], 'Scientific publication')

    def test_acdd_references_invalid_type(self):
        """ Test that error messages are created if the reference
        types are not in the MMD controlled vocabulary for related
        information types.
        """
        mmd_yaml = yaml.load(
            resource_string('py_mmd_tools', 'mmd_elements.yaml'), Loader=yaml.FullLoader
        )
        md = Nc_to_mmd(self.fail_nc, check_only=True)
        ncin = Dataset(md.netcdf_product, "w", diskless=True)
        ncin.references = (
            "https://data.met.no/dataset/3f9974bf-b073-4c16-81d8-c34fcf3b1f01"
            "(kjhf),"
            "https://ieeexplore.ieee.org/document/7914752(Scientific publication)"
        )
        data = md.get_related_information(mmd_yaml['related_information'], ncin)
        self.assertEqual(data[0]['type'], 'Scientific publication')
        self.assertEqual(
            md.missing_attributes["errors"][0],
            'Reference types must follow a controlled vocabulary from'
            ' MMD (see https://htmlpreview.github.io/?https://github.'
            'com/metno/mmd/blob/master/doc/mmd-specification.html#'
            'related-information-types).')

    def test_acdd_references_invalid_url(self):
        """ Test that an error message is created if the reference
        uri is invalid.
        """
        mmd_yaml = yaml.load(
            resource_string('py_mmd_tools', 'mmd_elements.yaml'), Loader=yaml.FullLoader
        )
        md = Nc_to_mmd(self.fail_nc, check_only=True)
        ncin = Dataset(md.netcdf_product, "w", diskless=True)
        ncin.references = (
            "https://data.invalid_domain.no/dataset/3f9974bf-b073-4c16-81d8-c34fcf3b1f01"
            "(Dataset landing page),"
            "https://ieeexplore.ieee__.org/document/7914752(Scientific publication)"
        )
        data = md.get_related_information(mmd_yaml['related_information'], ncin)
        self.assertEqual(data, [])
        self.assertEqual(
            md.missing_attributes["errors"][0],
            'references must contain valid uris')
        self.assertEqual(
            md.missing_attributes["errors"][1],
            'references must contain valid uris')

    def test_acdd_references_malformed(self):
        """ Test that an error message is created if the references
        are not valid uris.
        """
=======
        ncin.institution_short_name = "NO/MPE/NVE"
        md.get_data_centers(mmd_yaml['data_center'], ncin)
        self.assertEqual(
            md.missing_attributes['errors'][0],
            'institution is a required attribute')

    def test_institution_short_name_missing(self):
>>>>>>> 8883223a
        mmd_yaml = yaml.load(
            resource_string('py_mmd_tools', 'mmd_elements.yaml'), Loader=yaml.FullLoader
        )
        md = Nc_to_mmd(self.fail_nc, check_only=True)
        ncin = Dataset(md.netcdf_product, "w", diskless=True)
<<<<<<< HEAD
        ncin.references = "landing_page, paper"
        data = md.get_related_information(mmd_yaml['related_information'], ncin)
        self.assertEqual(data, [])
        self.assertEqual(
            md.missing_attributes["errors"][0],
            "references must be formed as <uri>(<type>).")
=======
        ncin.institution = "Norwegian Meteorological Institute"
        md.get_data_centers(mmd_yaml['data_center'], ncin)
        self.assertEqual(
            md.missing_attributes['warnings'][0],
            'institution_short_name is a recommended attribute')
>>>>>>> 8883223a


if __name__ == '__main__':
    unittest.main()<|MERGE_RESOLUTION|>--- conflicted
+++ resolved
@@ -1565,18 +1565,37 @@
         self.assertIn('Global attribute geospatial_bounds is empty - please correct.',
                       str(e.exception))
 
-<<<<<<< HEAD
+    def test_institution_long_name_missing(self):
+        mmd_yaml = yaml.load(
+            resource_string('py_mmd_tools', 'mmd_elements.yaml'), Loader=yaml.FullLoader
+        )
+        md = Nc_to_mmd(self.fail_nc, check_only=True)
+        ncin = Dataset(md.netcdf_product, "w", diskless=True)
+        ncin.institution_short_name = "NO/MPE/NVE"
+        md.get_data_centers(mmd_yaml['data_center'], ncin)
+        self.assertEqual(
+            md.missing_attributes['errors'][0],
+            'institution is a required attribute')
+
+    def test_institution_short_name_missing(self):
+        mmd_yaml = yaml.load(
+            resource_string('py_mmd_tools', 'mmd_elements.yaml'), Loader=yaml.FullLoader
+        )
+        md = Nc_to_mmd(self.fail_nc, check_only=True)
+        ncin = Dataset(md.netcdf_product, "w", diskless=True)
+        ncin.institution = "Norwegian Meteorological Institute"
+        md.get_data_centers(mmd_yaml['data_center'], ncin)
+        self.assertEqual(
+            md.missing_attributes['warnings'][0],
+            'institution_short_name is a recommended attribute')
+
     def test_acdd_references_as_related_information(self):
         """ Test that references (doi/uri) are correctly retrieved."""
-=======
-    def test_institution_long_name_missing(self):
->>>>>>> 8883223a
         mmd_yaml = yaml.load(
             resource_string('py_mmd_tools', 'mmd_elements.yaml'), Loader=yaml.FullLoader
         )
         md = Nc_to_mmd(self.fail_nc, check_only=True)
         ncin = Dataset(md.netcdf_product, "w", diskless=True)
-<<<<<<< HEAD
         ncin.references = (
             "https://data.met.no/dataset/3f9974bf-b073-4c16-81d8-c34fcf3b1f01"
             "(Dataset landing page),"
@@ -1641,34 +1660,17 @@
         """ Test that an error message is created if the references
         are not valid uris.
         """
-=======
-        ncin.institution_short_name = "NO/MPE/NVE"
-        md.get_data_centers(mmd_yaml['data_center'], ncin)
-        self.assertEqual(
-            md.missing_attributes['errors'][0],
-            'institution is a required attribute')
-
-    def test_institution_short_name_missing(self):
->>>>>>> 8883223a
         mmd_yaml = yaml.load(
             resource_string('py_mmd_tools', 'mmd_elements.yaml'), Loader=yaml.FullLoader
         )
         md = Nc_to_mmd(self.fail_nc, check_only=True)
         ncin = Dataset(md.netcdf_product, "w", diskless=True)
-<<<<<<< HEAD
         ncin.references = "landing_page, paper"
         data = md.get_related_information(mmd_yaml['related_information'], ncin)
         self.assertEqual(data, [])
         self.assertEqual(
             md.missing_attributes["errors"][0],
             "references must be formed as <uri>(<type>).")
-=======
-        ncin.institution = "Norwegian Meteorological Institute"
-        md.get_data_centers(mmd_yaml['data_center'], ncin)
-        self.assertEqual(
-            md.missing_attributes['warnings'][0],
-            'institution_short_name is a recommended attribute')
->>>>>>> 8883223a
 
 
 if __name__ == '__main__':
