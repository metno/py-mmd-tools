--- conflicted
+++ resolved
@@ -190,24 +190,11 @@
         self.assertEqual(type(value), list)
         self.assertEqual(value, [{
             'data_center_name': {
-<<<<<<< HEAD
                 'long_name': 'Norwegian Meteorological Institute',
-                'short_name': 'NO/MET'},
-            'data_center_url': 'met.no',
-            }])
-=======
-                'long_name': 'MET NORWAY',
-                'short_name': 'MET NORWAY'
+                'short_name': 'NO/MET'
             },
             'data_center_url': 'met.no',
-        }, {
-            'data_center_name': {
-                'long_name': 'NASA',
-                'short_name': 'NASA'
-            },
-            'data_center_url': '',
         }])
->>>>>>> 15a0a93c
 
     def test_data_access(self):
         """ToDo: Add docstring"""
@@ -296,8 +283,7 @@
         nc2mmd = Nc_to_mmd('tests/data/reference_nc_missing_attrs.nc')
         with self.assertRaises(AttributeError):
             nc2mmd.to_mmd(time_coverage_start='1850-01-01T00:00:00Z')
-        self.assertEqual(nc2mmd.metadata['temporal_extent']['start_date'],
-                '1850-01-01T00:00:00Z')
+        self.assertEqual(nc2mmd.metadata['temporal_extent']['start_date'], '1850-01-01T00:00:00Z')
 
     def test_missing_temporal_extent_but_start_and_end_provided_as_kwargs(self):
         """ToDo: Add docstring"""
@@ -814,17 +800,11 @@
         value = md.get_data_centers(mmd_yaml['data_center'], ncin)
         self.assertEqual(value, [{
             'data_center_name': {
-<<<<<<< HEAD
                 'short_name': 'NO/MET',
-                'long_name': 'Norwegian Meteorological Institute'},
-            'data_center_url': ''}])
-=======
-                'short_name': 'MET NORWAY',
-                'long_name': 'MET NORWAY'
+                'long_name': 'Norwegian Meteorological Institute'
             },
             'data_center_url': ''
         }])
->>>>>>> 15a0a93c
 
     def test_create_mmd_missing_update_times(self):
         """ToDo: Add docstring"""
@@ -898,23 +878,25 @@
             'geospatial_lat_max is a required attribute'
         )
 
-    def test_file_on_thredds(self):
-        """ToDo: Add docstring"""
-        fn = (
-            'https://thredds.met.no/thredds/dodsC/remotesensingsatellite/'
-            'polar-swath/2020/12/01/metopb-avhrr-20201201155244-20201201160030.nc'
-        )
-        nc2mmd = Nc_to_mmd(fn, check_only=True)
-        try:
-            nc2mmd.to_mmd()
-        except OSError as e:
-            warnings.warn('%s is not available' % fn)
-            self.assertEqual(e.strerror, 'NetCDF: file not found')
-        else:
-            self.assertEqual(
-                nc2mmd.metadata['storage_information']['file_name'],
-                'metopb-avhrr-20201201155244-20201201160030.nc'
-            )
+    # TODO: check if coverage decreased. If so, consider rewriting the test to avoid online data
+    # access
+    # def test_file_on_thredds(self):
+    #     """ToDo: Add docstring"""
+    #     fn = (
+    #         'https://thredds.met.no/thredds/dodsC/remotesensingsatellite/'
+    #         'polar-swath/2020/12/01/metopb-avhrr-20201201155244-20201201160030.nc'
+    #     )
+    #     nc2mmd = Nc_to_mmd(fn, check_only=True)
+    #     try:
+    #         nc2mmd.to_mmd()
+    #     except OSError as e:
+    #         warnings.warn('%s is not available' % fn)
+    #         self.assertEqual(e.strerror, 'NetCDF: file not found')
+    #     else:
+    #         self.assertEqual(
+    #             nc2mmd.metadata['storage_information']['file_name'],
+    #             'metopb-avhrr-20201201155244-20201201160030.nc'
+    #         )
 
     def test_file_on_faked_thredds(self):
         """ToDo: Add docstring"""
