#!/usr/bin/env python3

"""
Tool for extracting netCDF header to a json. For use with the py-mmd-tools API.


Usage:

ncheader2json -i <path-to-nc-file> |
curl -X POST -H 'Content-Type: application/json'  -d @- "<url-to-api>"


<<<<<<< HEAD
The API can currently be found at https://py-mmd-tools.s-enda-dev.k8s.met.no
=======
The can currently be found at https://py-mmd-tools.s-enda-dev.k8s.met.no
>>>>>>> 081a97f4

License:

This file is part of the py-mmd-tools repository
<https://github.com/metno/py-mmd-tools>.

py-mmd-tools is licensed under the Apache License 2.0
<https://github.com/metno/py-mmd-tools/blob/master/LICENSE>
"""
import json
import argparse
import pathlib

import numpy as np


from netCDF4 import Dataset


def create_parser():
    """Create parser object"""

    parser = argparse.ArgumentParser(
        description="Extract nc header to json format. Usage in api: ncheader2json"
        " -i <path-to-nc-file> |"
        " curl -X POST -H 'Content-Type: application/json'  -d @- '<url-to-api>'"
    )

    parser.add_argument("-i", "--input", type=str, help="Input file", required=True)

    parser.add_argument(
        "-o",
        "--output",
        type=str,
        help="Output json file, if unset the json is dumped to stdout.",
        required=False,
    )

    parser.add_argument(
        "-e", "--file-ending", default="nc", type=str, help="File ending of nc files"
    )

    return parser


def get_header_netCDF(data: Dataset) -> dict:
    """
    This function grabs all global and variable attributes and dumps them into a json file.
    """
    full_attr = {
        "global_variables": {i: data.getncattr(i) for i in data.ncattrs()},
        "variables": {},
    }

    for var_name, variable in data.variables.items():
        full_attr["variables"][var_name] = {
            "attrs": {i: handle_numpy_types(variable.getncattr(i)) for i in variable.ncattrs()},
            "dtype": str(variable.dtype),
            "shape": variable.shape,
        }

    return json.dumps(full_attr)


def handle_numpy_types(inpt):
    """
    Some numpy types can not be converted or parsed to a json object.
    This functions handles conversion from un-parsable types, to parsable ones.
    """
    if isinstance(inpt, np.float32):
        return np.float64(inpt)

    if isinstance(inpt, np.int64):
        return inpt.item()

    if isinstance(inpt, np.ndarray):
        return inpt.tolist()

    return inpt


def main(args=None):
    """Main function for this script"""
    if pathlib.Path(args.input).is_file():
        inputfiles = [args.input]
    else:
        raise ValueError(f"Invalid input: {args.input}")

    json_header = [json.loads(get_header_netCDF(Dataset(file))) for file in inputfiles][0]

    if args.output:
        with open(args.output, "w") as fp:
            json.dump(json_header, fp)
    else:
        print(json.dumps(json_header))

    return json_header


def _main():  # pragma: no cover
    main(create_parser().parse_args())  # entry point


if __name__ == "__main__":  # pragma: no cover
    main(create_parser().parse_args())<|MERGE_RESOLUTION|>--- conflicted
+++ resolved
@@ -10,11 +10,7 @@
 curl -X POST -H 'Content-Type: application/json'  -d @- "<url-to-api>"
 
 
-<<<<<<< HEAD
-The API can currently be found at https://py-mmd-tools.s-enda-dev.k8s.met.no
-=======
-The can currently be found at https://py-mmd-tools.s-enda-dev.k8s.met.no
->>>>>>> 081a97f4
+The API can currently be found at https://py-mmd-tools.s-enda-dev.k8s.met.no/nc2mmd
 
 License:
 
