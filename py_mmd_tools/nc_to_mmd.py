"""
Tool for parsing metadata following the Attribute Convention for Data
Discovery (ACDD) in NetCDF files to the MET Norway Metadata format
specification (MMD).

Can also be used check to check whether the required MMD elements are
present in input file.

License:

This file is part of the py-mmd-tools repository
<https://github.com/metno/py-mmd-tools>.

py-mmd-tools is licensed under the Apache License 2.0
<https://github.com/metno/py-mmd-tools/blob/master/LICENSE>
"""
import os
import re
import warnings
import yaml
import jinja2
import shapely.wkt

from filehash import FileHash
from itertools import zip_longest
from pkg_resources import resource_string
from dateutil.parser import isoparse
from uuid import UUID

from metvocab.mmdgroup import MMDGroup

import pathlib
from netCDF4 import Dataset

from shapely.errors import ShapelyError


def valid_url(url):
    """ Validate a url pattern (not its existence).
    """
    if url is None:
        return False
    regex = re.compile(
        r'^(?:http|ftp)s?://'  # http:// or https://
        r'(?:(?:[A-Z0-9](?:[A-Z0-9-]{0,61}[A-Z0-9])?\.)+(?:[A-Z]{2,6}\.?|[A-Z0-9-]{2,}\.?)|'
        r'localhost|'  # localhost...
        r'\d{1,3}\.\d{1,3}\.\d{1,3}\.\d{1,3})'  # ...or ip
        r'(?::\d+)?'  # optional port
        r'(?:/?|[/?]\S+)$', re.IGNORECASE)
    return re.match(regex, url) is not None


def normalize_iso8601(s):
    """Convert provided string (s) to a normalized ISO 8601 value:

    YYYY-mm-ddTHH:MM:SS<second fraction><time zone>.

    Parameters:
    -----------
    s: str

    Returns:
    --------
    (<normalized ISO 8601 form of s>, None) upon success, otherwise (None, <error reason>).
    """

    # get initial datetime
    try:
        dt = isoparse(s)
    except Exception as e:
        return None, str(e)

    # format second fraction (drop altogether if zero, otherwise '.<microsecs>' left-padded with
    # zeros)
    sec_frac = '' if dt.microsecond == 0 else '.{:06d}'.format(dt.microsecond)

    # format time zone (use 'Z' for zero UTC offset, otherwise '+hh:mm')
    utc_offset = dt.utcoffset()
    tz_hours = tz_mins = 0
    if utc_offset is not None:
        secs = int(utc_offset.total_seconds())
        tz_hours = secs // 3600
        tz_mins = (secs % 3600) // 60
    tz = 'Z' if (tz_hours == 0 and tz_mins == 0) else '+{:02d}:{:02d}'.format(tz_hours, tz_mins)

    return dt.strftime('%Y-%m-%dT%H:%M:%S{}{}'.format(sec_frac, tz)), None


def normalize_iso8601_0(s):
    """Convert s to a normalized ISO 8601 value (like normalize_iso8601()), but don't flag any
    errors. If s is not valid ISO 8601, s itself is returned.
    This function is used for cases where we 1) assume that s is already valid or 2) rely on
    the validity of s to be checked elsewhere.

    Parameters:
    -----------
    s: str

    Returns:
    --------
    <normalized ISO 8601 form of s> upon success, otherwise the unmodified s.
    """

    ndt, _ = normalize_iso8601(s)
    if ndt is None:
        return s
    return ndt


def get_short_and_long_names(field):
    """Split the provided field data into long and short names. We
    allow three versions:

    Long name only:
        <some long name>

    Long name with an extra parenthesis and a short name in
    parenthesis:
        <some long name (with parenthesis)> (<short name>)

    Long name with short name in parenthesis:
        <some long name> (<short name>)
    """
    long_name = None
    short_name = None
    if field == "":
        return long_name, short_name

    ri = field.split('(')
    if len(ri) == 1:
        # Set the same for both, since we don't know what is correct
        long_name = ri[0].strip()
        short_name = long_name
    elif len(ri) == 2:
        long_name = ri[0].strip()
        short_name = ri[-1][:-1].strip()
    elif len(ri) == 3:
        long_name = (ri[0] + '(' + ri[1]).strip()
        short_name = (ri[2][:-1]).strip()

    return long_name, short_name


def get_vocab_dict(field, controlled_vocabulary, resource="", mmd_required_vocab=True):
    """ Check the controlled vocabulary for the given field, and
    return long name, short name and resource in a dict.
    """
    field_data = {}
    # Require a valid resource url for other vocabularies than MMD
    if valid_url(resource) and not mmd_required_vocab:
        long_name, short_name = get_short_and_long_names(field)
        # Use what we get..
        field_data['long_name'] = long_name
        field_data['short_name'] = short_name
        field_data['resource'] = resource
    else:
        # Try to match the full field string with the MMD
        # vocabulary (this will work if only a long name is
        # provided, and it is present in the MMD vocabulary)
        field_data = controlled_vocabulary.search_lowercase(field.lower())
        if not bool(field_data):
            # If no match, expect field metadata on the form
            # "long name (short name)", and split the string
            # accordingly
            long_name, short_name = get_short_and_long_names(field)
            if long_name is not None:
                field_data = controlled_vocabulary.search_lowercase(long_name.lower())

    return field_data


class Nc_to_mmd(object):

    # Some constants:
    # add others when needed. See #198
    VALID_NAMING_AUTHORITIES = ['no.met', 'no.nve', 'no.nilu', 'no.niva']
    ACDD_ID = 'id'
    ACDD_NAMING_AUTH = 'naming_authority'
    ACDD_ID_INVALID_CHARS = ['\\', '/', ':', ' ']

    def __init__(self, netcdf_file, opendap_url=None, output_file=None, check_only=False):
        """Class for creating an MMD XML file based on the discovery
        metadata provided in the global attributes of NetCDF files that
        are compliant with the CF-conventions and ACDD.

        Args:
            output_file : str
                Output path for the resulting mmd xml file
            netcdf_file : str
                Input NetCDF file
            opendap_url : str
                OPeNDAP url
        """
        if (output_file is None or opendap_url is None) and check_only is False:
            raise ValueError(
                "The opendap_url and output_file input parameters "
                "must be provided if check_only is False")
        super(Nc_to_mmd, self).__init__()
        self.output_file = output_file
        self.netcdf_file = os.path.abspath(netcdf_file)
        self.opendap_url = opendap_url
        self.check_only = check_only
        self.missing_attributes = {
            'errors': [],
            'warnings': []
        }
        self.metadata = {}

        self.platform_group = MMDGroup('mmd', 'https://vocab.met.no/mmd/Platform')
        self.platform_group.init_vocab()

        self.instrument_group = MMDGroup('mmd', 'https://vocab.met.no/mmd/Instrument')
        self.instrument_group.init_vocab()

        self.operational_status = MMDGroup('mmd', 'https://vocab.met.no/mmd/Operational_Status')
        self.operational_status.init_vocab()

        self.iso_topic_category = MMDGroup('mmd', 'https://vocab.met.no/mmd/ISO_Topic_Category')
        self.iso_topic_category.init_vocab()

        self.contact_roles = MMDGroup('mmd', 'https://vocab.met.no/mmd/Contact_Roles')
        self.contact_roles.init_vocab()

        self.activity_type = MMDGroup('mmd', 'https://vocab.met.no/mmd/Activity_Type')
        self.activity_type.init_vocab()

        self.dataset_production_status = MMDGroup(
            'mmd',
            'https://vocab.met.no/mmd/Dataset_Production_Status')
        self.dataset_production_status.init_vocab()

        self.quality_control = MMDGroup('mmd', 'https://vocab.met.no/mmd/Quality_Control')
        self.quality_control.init_vocab()

        if not (self.platform_group.is_initialised and self.instrument_group.is_initialised):
            raise ValueError('Instrument or Platform group were not initialised')

        # Open netcdf file for reading
        with self.read_nc_file(self.netcdf_file) as ncin:
            self.check_attributes_not_empty(ncin)

        return

    def read_nc_file(self, fn):
        """ Open netcdf dataset, appending #fillmismatch if necessary
        """
        try:
            ncin = Dataset(self.netcdf_file)
        except OSError:
            ncin = Dataset(self.netcdf_file+'#fillmismatch')

        return ncin

    def separate_repeated(self, repetition_allowed, acdd_attr, separator=','):
        """ToDo: Add docstring"""
        if repetition_allowed:
            acdd_attr = [ss.strip() for ss in acdd_attr.split(separator)]
        return acdd_attr

    def get_acdd_metadata(self, mmd_element, ncin, mmd_element_name):
        """Recursive function to translate from ACDD to MMD.

        If ACDD does not exist for a given MMD element, the function
        looks for an alternative acdd_ext element instead. It may also
        use a default value as specified in mmd_elements.yaml.
        Repetition is handled by treating the acdd element as a comma
        separated list.

        The accd_ext and default values helps to make sure that this
        passes without errors.
        """
        # TODO: clean up and refactor to get rid of all the ifs...?

        required = mmd_element.pop('minOccurs', '') == '1'

        acdd = mmd_element.pop('acdd', {})
        acdd_ext = mmd_element.pop('acdd_ext', {})
        # This function only accepts one alternative ACDD field for
        # the translation
        if len(acdd.keys()) + len(acdd_ext.keys()) > 1:
            raise ValueError('Multiple ACDD or ACCD extension fields provided.'
                             ' Please use another translation function.')

        default = mmd_element.pop('default', '')
        repetition_allowed = mmd_element.pop('maxOccurs', '') not in ['0', '1']
        mmd_element.pop('comment', '')

        data = None
        if not acdd and not acdd_ext and default:
            data = default
        elif not acdd:
            if acdd_ext and len(mmd_element.items()) == 0:
                separator = acdd_ext.pop('separator', ',')
                acdd_ext_key = list(acdd_ext.keys())[0]
                if acdd_ext_key in ncin.ncattrs():
                    data = self.separate_repeated(
                        repetition_allowed, getattr(ncin, acdd_ext_key), separator
                    )
                elif default:
                    data = default
                elif 'default' in acdd_ext[acdd_ext_key].keys():
                    data = acdd_ext[acdd_ext_key]['default']
                elif required:
                    self.missing_attributes['errors'].append(
                        '%s is a required attribute' % acdd_ext_key
                    )
            elif len(mmd_element.items()) > 0:
                data = {}
                for key, val in mmd_element.items():
                    if val:
                        data[key] = self.get_acdd_metadata(val, ncin, key)
        else:
            acdd_key = list(acdd.keys())[0]
            if acdd_key in ncin.ncattrs():
                separator = acdd.pop('separator', ',')
                data = self.separate_repeated(
                    repetition_allowed, getattr(ncin, acdd_key), separator
                )
            elif required:
                # We may allow some missing elements (in particular for
                # datasets from outside MET) but this is currently not
                # needed. The below code is therefore commented..
                # if default:
                #     data = default
                #     self.missing_attributes['warnings'].append(
                #            'Using default value %s for %s' %(str(default), acdd))
                # else:
                self.missing_attributes['errors'].append('%s is a required attribute' % acdd_key)

        if mmd_element_name != 'metadata_status' and required and data == default:
            self.missing_attributes['warnings'].append(
                'Using default value %s for %s' % (str(default), mmd_element_name)
            )
        return data

    def get_alternate_identifier(self, mmd_element, ncin):
        """Look up ACDD and ACDD extensions to populate MMD elements"""

        acdd_altid = mmd_element['alternate_identifier'].pop('acdd_ext')
        acdd_altid_key = list(acdd_altid.keys())[0]
        altids = self.separate_repeated(True, getattr(ncin, acdd_altid_key))

        data = []
        for id in altids:
            tmp = {}
            ri = id.split('(')
            if len(ri) == 2:
                tmp['alternate_identifier'] = (ri[0].strip())
                tmp['alternate_identifier_type'] = (ri[1][:-1])
            else:
                self.missing_attributes['errors'].append(
                    "alternate_identifier must be formed as <url> (<type>)."
                )
                continue
            data.append(tmp)
        return data

    def get_data_centers(self, mmd_element, ncin):
        """Look up ACDD and ACDD extensions to populate MMD elements"""

        acdd_institution = mmd_element['data_center_name'].pop('acdd')
        acdd_institution_key = list(acdd_institution.keys())[0]

        institutions = []
        try:
            institutions = self.separate_repeated(True, getattr(ncin, acdd_institution_key))
        except AttributeError:
            self.missing_attributes['errors'].append(
                '%s is a required attribute' % acdd_institution_key)

        acdd_url = mmd_element['data_center_url'].pop('acdd')
        acdd_url_key = list(acdd_url.keys())[0]
        try:
            urls = self.separate_repeated(True, getattr(ncin, acdd_url_key))
        except AttributeError:
            urls = ''

        data = []

        for i in range(len(institutions)):
            if len(urls) <= i:
                url = ''
            else:
                url = urls[i]
            dc = {
                'data_center_name': {},
                'data_center_url': url,
            }
            ri = institutions[i].split('(')
            if len(ri) == 2:
                dc['data_center_name']['long_name'] = ri[0].strip()
                dc['data_center_name']['short_name'] = ri[1][:-1]
            else:
                self.missing_attributes['errors'].append(
                    "%s must be formed as <institution long name> (<institution short name>). "
                    "Both are required attributes." % acdd_institution_key
                )
                continue
            data.append(dc)
        return data

    def get_metadata_updates(self, mmd_element, ncin):
        """Get time of metadata creation, last metadata update and
        update type.

        OBS: the challenge with this function is that it must translate
        two acdd/accd_ext fields for each update.datetime and
        update.type. This is handled by hardcoding the values. The
        acdd and acdd_ext translation variables in any case needed for
        use in the data management handbook, so therefore we have a
        check here to make sure that the hardcoded values in this
        function agree with the ones in the yaml file.
        """
        acdd_time = mmd_element['update']['datetime'].pop('acdd', '')
        acdd_type = mmd_element['update']['type'].pop('acdd_ext', '')

        DATE_CREATED = 'date_created'
        # Check that DATE_CREATED attribute is present
        if DATE_CREATED not in ncin.ncattrs():
            self.missing_attributes['errors'].append(
                'ACDD attribute %s is required' % DATE_CREATED
            )
            return

        times = []
        types = []
        received_time = ''
        for tt in acdd_time.keys():
            received_time += '%s, ' % tt
        received_type = ''
        for ty in acdd_type.keys():
            received_type += '%s, ' % ty

        if DATE_CREATED not in acdd_time.keys():
            raise AttributeError(
                'ACDD attribute inconsistency in mmd_elements.yaml. Expected %s but received %s.'
                % (DATE_CREATED, received_time)
            )

        if 'date_metadata_modified' not in acdd_time.keys():
            raise AttributeError(
                'ACDD attribute inconsistency in mmd_elements.yaml. Expected %s but received %s.'
                % ('date_metadata_modified', received_type)
            )

        for field_name in acdd_time.keys():
            # Already checked if part of ncin
            if field_name == DATE_CREATED:
                times.append(ncin.date_created)
                types.append(mmd_element['update']['type'].pop('default', 'Created'))
            else:
                if field_name in ncin.ncattrs():
                    times.extend(self.separate_repeated(True, getattr(ncin, field_name)))
                    mtypename = 'date_metadata_modified_type'
                    if mtypename in ncin.ncattrs():
                        modified_type = ncin.date_metadata_modified_type
                    else:
                        # set this to avoid a lot of failing datasets
                        # - this should be a minor issue..
                        modified_type = 'Minor modification'
                        self.missing_attributes['warnings'].append(
                            "Using default value '%s' for %s" % (modified_type, mtypename)
                        )
                    types.extend(self.separate_repeated(True, modified_type))

        data = {}
        data['update'] = []
        for i in range(len(times)):
            tt, msg = normalize_iso8601(times[i])
            if tt is None:
                self.missing_attributes['errors'].append(
                    "Datetime element must be in ISO8601 format: "
                    "YYYY-mm-ddTHH:MM:SS<second fraction><time zone>.")
            else:
                data['update'].append({'datetime': tt, 'type': types[i]})
        return data

    def get_titles(self, mmd_element, ncin):
        """ToDo: Add docstring"""
        return self.get_title_or_abstract('title', mmd_element, ncin)

    def get_abstracts(self, mmd_element, ncin):
        """ToDo: Add docstring"""
        return self.get_title_or_abstract('abstract', mmd_element, ncin)

    def get_title_or_abstract(self, elem_name, mmd_element, ncin):
        """ Title and abstract need to have translations (to
        Norwegian at least). This function handles such
        functionality, which differs somewhat for the needs of
        other fields.
        """
        # The main title or abstract is the acdd element
        acdd = mmd_element[elem_name].pop('acdd')
        # ACDD does not have information on language - mmd_element['land']['acdd_ext']
        # provides the language of the title or abstract
        acdd_ext_lang = mmd_element['lang'].pop('acdd_ext')
        # Extra anguages are not supported in ACDD - acdd_ext provides a list of
        # other languages
        acdd_ext = mmd_element[elem_name].pop('acdd_ext', [])
        data = []
        contents = []
        acdd_key = list(acdd.keys())[0]
        if acdd_key in ncin.ncattrs():
            contents.append(getattr(ncin, acdd_key))
        else:
            self.missing_attributes['errors'].append('%s is a required ACDD attribute'
                                                     % acdd_key)
            return data
        acdd_ext_lang_key = list(acdd_ext_lang.keys())[0]
        if acdd_ext_lang_key in ncin.ncattrs():
            content_lang = [getattr(ncin, acdd_ext_lang_key)]
        else:
            content_lang = [acdd_ext_lang[acdd_ext_lang_key]['default']]
        lang_key = list(acdd_ext.keys())
        for lang_key in acdd_ext:
            if lang_key in ncin.ncattrs():
                contents.append(getattr(ncin, lang_key))
                content_lang.append(lang_key[-2:])
        for i in range(len(contents)):
            data.append({elem_name: contents[i], 'lang': content_lang[i]})
        return data

    def get_temporal_extents(self, mmd_element, ncin):
        """ToDo: Add docstring"""
        acdd_start = mmd_element['start_date'].pop('acdd')
        acdd_end = mmd_element['end_date'].pop('acdd')
        data = []
        start_dates = []
        acdd_start_key = list(acdd_start.keys())[0]
        if acdd_start_key in ncin.ncattrs():
            start_dates = self.separate_repeated(True, getattr(ncin, acdd_start_key))
        else:
            self.missing_attributes['errors'].append(
                '%s is a required ACDD attribute' % acdd_start_key
            )
        acdd_end_key = list(acdd_end.keys())[0]
        end_dates = []
        if acdd_end_key in ncin.ncattrs():
            end_dates = self.separate_repeated(True, getattr(ncin, acdd_end_key))

        def convert_to_normalized_iso8601(dts):
            """ Replaces datetimes in dts with ISO 8601 normalized
            forms if possible, recording cases where normalization is
            not possible.

            Parameters:
            -----------
            dts: list of str

            Returns:
            --------
            A version of dts where each item is 1) replaced by the
            normalized ISO 8601 form if possible, or 2) kept
            unmodified.

            Side effects:
            -------------
            For each item in dts that cannot be converted to
            normalized ISO 8601 form, a reason is recorded in
            self.missing_attributes['errors'].
            """
            ndts = []
            for dt in dts:
                ndt, reason = normalize_iso8601(dt)
                if ndt is None:
                    ndts.append(dt)  # keep original
                    self.missing_attributes['errors'].append(
                        'ACDD start/end datetime %s is not valid ISO8601: %s.' % (dt, reason)
                    )
                else:
                    ndts.append(ndt)  # replace with normalized form
            return ndts

        nstart_dates = convert_to_normalized_iso8601(start_dates)
        nend_dates = convert_to_normalized_iso8601(end_dates)

        for i in range(len(nstart_dates)):
            t_ext = {}
            t_ext['start_date'] = nstart_dates[i]
            if len(nend_dates) > i:
                t_ext['end_date'] = nend_dates[i]
            data.append(t_ext)
        return data

    def get_attribute_name_list(self, mmd_element):
        """ Return dict of ACDD and ACDD_EXT attribute names.
        """
        att_names = mmd_element.pop('acdd', {})
        att_names_acdd_ext = mmd_element.pop('acdd_ext', '')
        if att_names_acdd_ext:
            for key in att_names_acdd_ext.keys():
                att_names[key] = att_names_acdd_ext[key]
        return att_names

    def get_personnel(self, mmd_element, ncin):
        """ToDo: Add docstring"""
        names = []
        roles = []
        emails = []
        organisations = []
        acdd_names = self.get_attribute_name_list(mmd_element['name'])
        acdd_roles = self.get_attribute_name_list(mmd_element['role'])
        acdd_emails = self.get_attribute_name_list(mmd_element['email'])
        acdd_organisations = self.get_attribute_name_list(mmd_element['organisation'])

        data = []
        for acdd_name in acdd_names.keys():
            # Get names
            if acdd_name in ncin.ncattrs():
                these_names = self.separate_repeated(True, getattr(ncin, acdd_name))
            else:
                these_names = [acdd_names[acdd_name]['default']]
            names.extend(these_names)
            tmp = acdd_name
            acdd_main = tmp.replace('_name', '')
            # Get roles
            acdd_role = [role for role in acdd_roles.keys() if acdd_main in role][0]
            if acdd_role in ncin.ncattrs():
                roles.extend(self.separate_repeated(True, getattr(ncin, acdd_role)))
            else:
                roles.extend([acdd_roles[acdd_role]['default']])

            # Get emails
            acdd_email = [email for email in acdd_emails.keys() if acdd_main in email][0]
            if acdd_email and acdd_email in ncin.ncattrs():
                emails.extend(self.separate_repeated(True, getattr(ncin, acdd_email)))
            else:
                emails.extend([acdd_emails[acdd_email]['default']])
            # Get organisations
            acdd_organisations_list = [
                organisation for organisation in acdd_organisations.keys()
                if acdd_main in organisation]
            these_orgs = []
            for org_elem in acdd_organisations_list:
                if org_elem and org_elem in ncin.ncattrs():
                    these_orgs.extend(self.separate_repeated(True, getattr(ncin, org_elem)))
            if not these_orgs:
                for org in acdd_organisations.keys():
                    if type(acdd_organisations[org]) is dict and \
                            'default' in acdd_organisations[org].keys():
                        these_orgs.append(acdd_organisations[org]['default'])
            if not len(these_orgs) == len(these_names):
                for i in range(len(these_names)):
                    if len(these_orgs) - 1 < i:
                        these_orgs.append(these_orgs[i-1])
            organisations.extend(these_orgs)

            if not len(names) == len(roles) == len(emails) == len(organisations):
                acdd_orgs = ''
                for acdd_org in acdd_organisations_list:
                    acdd_orgs += '/%s' % acdd_org
                acdd_orgs = acdd_orgs[1:]
                self.missing_attributes['errors'].append(
                    'ACDD attributes %s, %s, %s and %s must have the '
                    'same number of (comma separated) entries.' % (acdd_name, acdd_role,
                                                                   acdd_email, acdd_orgs))
                return data

        #  Verify roles with the met-vocab contact_role
        for role in roles:
            roles_search_result = self.contact_roles.search_lowercase(role)
            contact_role = roles_search_result.get("Short_Name", "")

            if contact_role == "":
                self.missing_attributes['errors'].append(
                    "The ACDD attribute 'contact_roles' must "
                    "follow a controlled vocabulary from MMD (see "
                    "https://htmlpreview.github.io/?https://github."
                    "com/metno/mmd/blob/master/doc/mmd-specification."
                    "html##contact_roles).")
                return data

        clean = 0
        if len(names) > 1 and 'Not available' in names:
            clean = 1
        while clean:
            try:
                ind = names.index('Not available', -1)
            except ValueError:
                clean = 0
            else:
                if len(names) > 1:
                    names.pop(ind)
                    roles.pop(ind)
                    emails.pop(ind)
                    organisations.pop(ind)
                else:
                    clean = 0

        for i in range(len(names)):
            data.append({
                'role': roles[i],
                'name': names[i],
                'email': emails[i],
                'organisation': organisations[i],
            })

        return data

    def get_keywords(self, mmd_element, ncin):
        """ToDo: Add docstring"""
        ok_formatting = True
        acdd_vocabulary = mmd_element['vocabulary'].pop('acdd')
        vocabularies = []
        acdd_vocabulary_key = list(acdd_vocabulary.keys())[0]
        if acdd_vocabulary_key in ncin.ncattrs():
            vocabularies = self.separate_repeated(True, getattr(ncin, acdd_vocabulary_key))
        else:
            ok_formatting = False
            self.missing_attributes['errors'].append(
                '%s is a required ACDD attribute' % acdd_vocabulary_key
            )
        resources = []
        resource_short_names = []
        for vocabulary in vocabularies:
            voc_elems = vocabulary.split(':')
            if len(voc_elems) != 4:
                # note that the url contains a ":"
                ok_formatting = False
                self.missing_attributes['errors'].append(
                    '%s must be formatted as <short_name>:<long_name>:<url>'
                    % acdd_vocabulary_key)
            else:
                resources.append(voc_elems[0]+':'+voc_elems[2]+':'+voc_elems[3])
                resource_short_names.append(voc_elems[0])

        keywords = []
        acdd_keyword = mmd_element['keyword'].pop('acdd')
        acdd_keyword_key = list(acdd_keyword.keys())[0]
        if acdd_keyword_key in ncin.ncattrs():
            keywords = self.separate_repeated(True, getattr(ncin, acdd_keyword_key))
        else:
            ok_formatting = False
            self.missing_attributes['errors'].append(
                '%s is a required ACDD attribute' % acdd_keyword_key
            )

        keyword_short_names = []
        for keyword in keywords:
            keyword_short_name = keyword.split(':')[0]
            keyword_short_names.append(keyword_short_name)
            if keyword_short_name not in resource_short_names:
                ok_formatting = False
                self.missing_attributes['errors'].append(
                    '%s must be defined in the %s ACDD attribute'
                    % (keyword_short_name, acdd_vocabulary_key)
                )

        data = []
        if ok_formatting:
            for vocabulary in vocabularies:
                prefix = vocabulary.split(':')[0]
                resource = [r.replace(prefix+':', '') for r in resources if prefix in r][0]
                if not valid_url(resource):
                    self.missing_attributes['errors'].append(
                        '%s in %s attribute is not a valid url' % (resource, acdd_vocabulary_key))
                    continue
                keywords_this = [k.replace(prefix+':', '') for k in keywords if prefix in k]
                data.append({
                    'resource': resource,
                    'keyword': keywords_this,
                    'vocabulary': prefix
                })
        return data

    def get_projects(self, mmd_element, ncin):
        """Get project long and short name from global acdd attribute"""
        acdd = mmd_element.pop('acdd')
        projects = []

        acdd_key = list(acdd.keys())[0]
        if acdd_key in ncin.ncattrs():
            projects = self.separate_repeated(True, getattr(ncin, acdd_key))
        data = []
        for project in projects:
            tmp = {}
            # project is not required, so project short name should
            # not be required either
            ri = project.split('(')
            if 1 <= len(ri) <= 2:
                tmp['long_name'] = ri[0].strip()
                if len(ri) == 2:
                    tmp['short_name'] = ri[1][:-1]
            else:
                self.missing_attributes['errors'].append(
                    "%s must be formed as <project long name>(<project short name>). "
                    "Project short name is optional" % acdd_key
                )
                continue
            data.append(tmp)
        return data

    def get_platforms(self, mmd_element, ncin):
        """Get dicts with MMD entries for the observation platform and
        its instruments.
        """
        acdd = mmd_element.pop('acdd')
        platforms = []
        acdd_key = list(acdd.keys())[0]
        if acdd_key in ncin.ncattrs():
            platforms = self.separate_repeated(True, getattr(ncin, acdd_key))

        acdd_instrument = mmd_element['instrument'].pop('acdd')
        instruments = []
        acdd_instrument_key = list(acdd_instrument.keys())[0]
        if acdd_instrument_key in ncin.ncattrs():
            instruments = self.separate_repeated(True, getattr(ncin, acdd_instrument_key))

        resources = []
        acdd_resource = mmd_element['resource'].pop('acdd')
        acdd_resource_key = list(acdd_resource.keys())[0]
        if acdd_resource_key in ncin.ncattrs():
            resources = self.separate_repeated(True, getattr(ncin, acdd_resource_key))

        iresources = []
        acdd_instrument_resource = mmd_element['instrument']['resource'].pop('acdd')
        acdd_instrument_resource_key = list(acdd_instrument_resource.keys())[0]
        if acdd_instrument_resource_key in ncin.ncattrs():
            iresources = self.separate_repeated(
                True, getattr(ncin, acdd_instrument_resource_key))

        data = []

        for platform, instrument, resource, iresource in \
                zip_longest(platforms, instruments, resources, iresources, fillvalue=''):

            platform_dict = get_vocab_dict(platform, self.platform_group, resource, False)
            if not bool(platform_dict):
                self.missing_attributes['errors'].append(
                    "%s must be formed as <platform long name>(<platform short name>). "
                    "Platform short name is optional. The platform must either be present "
                    "in https://vocab.met.no/mmd/Platform, or in another controlled "
                    "vocabulary referenced by a valid url." % acdd_key
                )
                continue

            instrument_dict = get_vocab_dict(instrument, self.instrument_group, iresource, False)
            if not bool(instrument_dict):
                self.missing_attributes['warnings'].append(
                    "%s must be formed as <instrument long name>(<instrument short name>). "
                    "Instrument is optional. The instrument must either be present "
                    "in https://vocab.met.no/mmd/Instrument, or in another controlled "
                    "vocabulary referenced by a valid url." % acdd_instrument_key
                )
            else:
                platform_dict['instrument'] = instrument_dict

            data.append(platform_dict)

        return data

    def get_dataset_citations(self, mmd_element, ncin, dataset_citation=None, **kwargs):
        """MMD allows several dataset citations. This will lead to
        problems with associating the different elements to each other.
        In practice, most datasets will only have one citation, so will
        handle that eventuality if it arrives.

        Parameters
        ----------
        mmd_element : dict
            The dictionary of the dataset_citation field in
            mmd_elements.yaml
        ncin : netCDF4.Dataset
            An open netCDF4 dataset
        dataset_citation : dict (Optional)
            An alternative dataset citation. This can be useful if the
            citation refers to a parent dataset or a DOI.
        """
        if type(dataset_citation) is dict:
            return [dataset_citation]

        acdd_author = mmd_element['author'].pop('acdd')
        authors = []
        acdd_author_key = list(acdd_author.keys())[0]
        if acdd_author_key in ncin.ncattrs():
            authors = getattr(ncin, acdd_author_key)

        publication_dates = []
        acdd_publication_date = mmd_element['publication_date'].pop('acdd')
        acdd_publication_date_key = list(acdd_publication_date.keys())[0]
        if acdd_publication_date_key in ncin.ncattrs():
            publication_dates = self.separate_repeated(
                True, getattr(ncin, acdd_publication_date_key)
            )

        acdd_title = mmd_element['title'].pop('acdd')
        acdd_title_key = list(acdd_title.keys())[0]
        if acdd_title_key in ncin.ncattrs():
            title = getattr(ncin, acdd_title_key)
        acdd_url = mmd_element['url'].pop('acdd')
        urls = []
        acdd_url_key = list(acdd_url.keys())[0]
        if acdd_url_key in ncin.ncattrs():
            urls = self.separate_repeated(True, getattr(ncin, acdd_url_key))
        data = []
        for i in range(len(publication_dates)):
            ndt, reason = normalize_iso8601(publication_dates[i])
            if ndt is None:
                # in case the dates are not actual dates
                self.missing_attributes['errors'].append(
                    'ACDD attribute %s contains an invalid ISO8601 date: %s: %s'
                    % (acdd_publication_date_key, publication_dates[i], reason)
                )
            else:
                data_dict = {
                    'author': authors,
                    'publication_date': ndt,
                    'title': title,
                }
                if len(urls) <= i:
                    """ not necessary, since metadata_link is not mandatory
                    # Issue warning
                    self.missing_attributes['warnings'].append(
                        '%s attribute is missing' % acdd_url_key)
                    """
                    url = ''
                else:
                    url = urls[i]
                # Validate the url
                if not valid_url(url):
                    if url != '':
                        # Issue warning
                        self.missing_attributes['warnings'].append(
                            '"%s" in %s attribute is not a valid url' % (url, acdd_url_key))
                else:
                    data_dict['url'] = url

                data.append(data_dict)

        return data

    @staticmethod
    def is_valid_uuid(uuid_to_test, version=4):
        """Check if uuid_to_test is a valid UUID.

        Parameters
        ----------
        uuid_to_test : str
        version : {1, 2, 3, 4}

        Returns
        -------
        `True` if uuid_to_test is a valid UUID, otherwise `False`.

        Examples
        --------
        >>> is_valid_uuid('c9bf9e57-1685-4c89-bafb-ff5af830be8a')
        True
        >>> is_valid_uuid('c9bf9e58')
        False
        """
        try:
            uuid_obj = UUID(uuid_to_test, version=version)
        except ValueError:
            return False
        return str(uuid_obj) == uuid_to_test

    def get_metadata_identifier(self, mmd_element, ncin, **kwargs):
        """Look up ACDD element and populate MMD metadata identifier"""
        acdd = mmd_element.pop('acdd')
        valid = False
        ncid = ''
        naming_authority = ''
        # id and naming_authority are required, and both should be in
        # the acdd list
        acdd_key = list(acdd.keys())
        if len(acdd_key) != 2 or self.ACDD_ID not in acdd_key or \
                self.ACDD_NAMING_AUTH not in acdd_key:
            raise AttributeError(
                'ACDD attribute inconsistency in mmd_elements.yaml. Expected %s and %s but '
                'received %s.'
                % (self.ACDD_ID, self.ACDD_NAMING_AUTH, str(acdd_key))
            )
        if self.ACDD_ID not in ncin.ncattrs():
            self.missing_attributes['errors'].append(
                '%s is a required attribute.' % self.ACDD_ID)
        if self.ACDD_NAMING_AUTH not in ncin.ncattrs():
            self.missing_attributes['errors'].append(
                '%s is a required attribute.' % self.ACDD_NAMING_AUTH
            )
        if self.ACDD_ID in ncin.ncattrs():
            ncid = getattr(ncin, self.ACDD_ID)
            valid = Nc_to_mmd.is_valid_uuid(ncid) * (
                not any(xx in ncid for xx in self.ACDD_ID_INVALID_CHARS)
            )
            if not valid:
                ncid = ''
                self.missing_attributes['errors'].append(
                    '%s ACDD attribute is not valid.' % self.ACDD_ID
                )
        if self.ACDD_NAMING_AUTH in ncin.ncattrs():
            naming_authority = getattr(ncin, self.ACDD_NAMING_AUTH)
            if naming_authority not in self.VALID_NAMING_AUTHORITIES:
                naming_authority = ''
                self.missing_attributes['errors'].append(
                    '%s ACDD attribute is not valid.' % self.ACDD_NAMING_AUTH
                )
        return naming_authority + ':' + ncid

    def get_related_dataset(self, mmd_element, ncin):
        """Get id and relation type for related dataset(s)

        Parameters
        ----------
        mmd_element : dict
        ncin : netCDF4.Dataset

        Returns
        -------
        data : list
            List of dicts with keys "id" and "relation_type" for each
            related dataset.
        """
        acdd_ext_relation = mmd_element['acdd_ext']
        relations = []
        acdd_ext_relation_key = list(acdd_ext_relation.keys())[0]
        if acdd_ext_relation_key in ncin.ncattrs():
            relations = self.separate_repeated(
                True, getattr(ncin, acdd_ext_relation_key)
            )

        # Initialise returned list
        data = []

        # Name space search pattern
        ns_re_pattern = re.compile(r"\w+\..+:")

        # Valid relation types
        valid_rel_types = ['parent', 'auxiliary']

        # Loop the list of relations
        for relation in relations:
            try:
                id, type = relation.split('(')
            except ValueError:
                self.missing_attributes['errors'].append(
                    'The global attribute "%s" is malformed. Please '
                    'provide the relation between this dataset and '
                    'another dataset in the form '
                    '"<naming_authority:uuid> (relation type)". The '
                    'type of relationship must be either "parent" '
                    '(this dataset is a child dataset of the '
                    'referenced dataset) or "auxiliary" (this dataset'
                    'is auxiliary data for the referenced dataset).'
                    % acdd_ext_relation_key)
            else:
                # Get rid of remaining empty space(s)
                identifier = id.strip()
                # Get rid of remaining ending paranthesis
                relation_type = type.strip(')')
                # Check the relation type (the options are not available
                # in https://vocab.met.no/mmd/en/groups
                if relation_type not in valid_rel_types:
                    self.missing_attributes['errors'].append(
                        'The dataset relation type must be either %s or %s. You provided %s.'
                        % (valid_rel_types[0], valid_rel_types[1], relation_type))
                else:
                    # Check the identifier pattern
                    if re.search(ns_re_pattern, identifier) is None:
                        self.missing_attributes['errors'].append(
                            '%s ACDD attribute is missing '
                            'naming_authority in the identifier.'
                            % acdd_ext_relation_key)
                    else:
                        # If everything is ok, append the relation id and type
                        data.append({
                            'id': identifier,
                            'relation_type': relation_type,
                        })
        return data

    def get_geographic_extent_polygon(self, mmd_element, ncin):
        """ToDo: Add docstring"""
        data = None
        acdd = mmd_element['acdd']
        acdd_key = list(acdd.keys())[0]
        if acdd_key not in ncin.ncattrs():
            return None
        wkt = eval('ncin.%s'%acdd_key)
        try:
            pp = shapely.wkt.loads(wkt)
        except ShapelyError:
            self.missing_attributes['errors'].append(
                '%s must be formatted as a WKT string' % acdd_key
            )
        else:
            lat = pp.exterior.coords.xy[0]
            lon = pp.exterior.coords.xy[1]
            pos = []
            for i in range(len(lat)):
                pos.append('%.4f %.4f'%(lat[i], lon[i]))
            data = {
                'srsName': ncin.geospatial_bounds_crs,
                'pos': pos
            }
        return data

    def get_geographic_extent_rectangle(self, mmd_element, ncin):
        """Get dataset coverage as a rectangle (north, south, east, west).
        """
        data = {}
        directions = ['north', 'south', 'east', 'west']

        data['srsName'] = mmd_element['srsName']['default']
        for dir in directions:
            acdd = mmd_element[dir]['acdd']
            acdd_key = list(acdd.keys())[0]
            if acdd_key not in ncin.ncattrs():
                self.missing_attributes['errors'].append(
                    '%s is a required attribute' % acdd_key
                )
            else:
                data[dir] = getattr(ncin, acdd_key)
                try:
                    float(data[dir])
                except ValueError:
                    self.missing_attributes['errors'].append(
                        '%s must be convertible to float type.' % acdd_key
                    )

        return data

    def get_operational_status(self, mmd_element, ncin):
        """ Get the operational_status from the processing_level ACDD
        attribute.
        """
        repetition_allowed = mmd_element.pop('maxOccurs', '') not in ['0', '1']
        if repetition_allowed:
            raise ValueError("This is not expected...")

        acdd = mmd_element["acdd"]
        acdd_key = list(acdd.keys())[0]
        if acdd_key in ncin.ncattrs():
            ostatus = ncin.getncattr(acdd_key)
        else:
            ostatus = "Not available"

        # If not given, search for Not available will return Not available
        ostatus_result = self.operational_status.search_lowercase(ostatus)
        operational_status = ostatus_result.get("Short_Name", "")

        if operational_status == "":
            self.missing_attributes['errors'].append(
                "The ACDD attribute 'processing_level' in MMD "
                "attribute 'operational_status' must follow a "
                "controlled vocabulary from MMD (see https://"
                "htmlpreview.github.io/?https://github.com/metno/mmd"
                "/blob/master/doc/mmd-specification.html#operational-"
                "status).")

        return operational_status

    def get_iso_topic_category(self, mmd_element, ncin):
        """ Get the iso_topic_category from the iso_topic_category ACDD-EXT
        attribute.
        """
        categories = []
        acdd_ext = mmd_element.pop('acdd_ext')
        acdd_ext_key = list(acdd_ext.keys())[0]
        if acdd_ext_key in ncin.ncattrs():
            categories = self.separate_repeated(True, getattr(ncin, acdd_ext_key))
        else:
            categories.append("Not available")
        data = []
        for category in categories:
            # If not given, search for Not available will return Not available
            categories_search_result = self.iso_topic_category.search_lowercase(category)
            iso_topic_category = categories_search_result.get("Short_Name", "")

            if iso_topic_category == "":
                self.missing_attributes['errors'].append(
                    "The ACDD attribute 'iso_topic_category' must "
                    "follow a controlled vocabulary from MMD (see "
                    "https://htmlpreview.github.io/?https://github."
                    "com/metno/mmd/blob/master/doc/mmd-specification."
                    "html##iso_topic_category).")
            else:
                data.append(iso_topic_category)
        return data

    def get_activity_type(self, mmd_element, ncin):
        """Get the activity_type from the source ACDD
        attribute. """
        types = []
        acdd = mmd_element.pop('acdd')
        acdd_key = list(acdd.keys())[0]
        if acdd_key in ncin.ncattrs():
            types = self.separate_repeated(True, getattr(ncin, acdd_key))
        else:
            types.append("Not available")
        data = []
        for type in types:
            # If not given, search for Not available will return Not available
            activity_type_search_result = self.activity_type.search_lowercase(type)
            activity_type = activity_type_search_result.get("Short_Name", "")

            if activity_type == "":
                self.missing_attributes['errors'].append(
                    "The ACDD attribute 'source' in MMD attribute 'activity_type' must "
                    "follow a controlled vocabulary from MMD (see "
                    "https://htmlpreview.github.io/?https://github."
                    "com/metno/mmd/blob/master/doc/mmd-specification."
                    "html##activity_type).")
            else:
                data.append(activity_type)

        return data

    def get_dataset_production_status(self, mmd_element, ncin):
        """ Get the dataset_production_status from the dataset_production_status ACDD
        attribute.
        """
        repetition_allowed = mmd_element.pop('maxOccurs', '') not in ['0', '1']
        if repetition_allowed:
            raise ValueError("This is not expected...")

        acdd_ext = mmd_element["acdd_ext"]
        acdd_ext_key = list(acdd_ext.keys())[0]
        if acdd_ext_key in ncin.ncattrs():
            pstatus = ncin.getncattr(acdd_ext_key)
        else:
            pstatus = "Complete"
        # If not given, search for Not available will return Not available
        pstatus_result = self.dataset_production_status.search_lowercase(pstatus)
        dataset_production_status = pstatus_result.get("Short_Name", "")

        if dataset_production_status == "":
            self.missing_attributes['errors'].append(
                "The ACDD attribute 'dataset_production_status' must "
                "follow a controlled vocabulary from MMD (see "
                "https://htmlpreview.github.io/?https://github."
                "com/metno/mmd/blob/master/doc/mmd-specification."
                "html#dataset_production_status).")

        return dataset_production_status

    def get_quality_control(self, mmd_element, ncin):
        """ Get the quality_control from the quality_control ACDD-EXT
        attribute.
        """
        repetition_allowed = mmd_element.pop('maxOccurs', '') not in ['0', '1']
        if repetition_allowed:
            raise ValueError("This is not expected...")

        acdd_ext = mmd_element["acdd_ext"]
        acdd_ext_key = list(acdd_ext.keys())[0]
        quality_control = ""
        if acdd_ext_key in ncin.ncattrs():
            qcontrol = ncin.getncattr(acdd_ext_key)
            qcontrol_result = self.quality_control.search_lowercase(qcontrol)
            quality_control = qcontrol_result.get("Short_Name", "")
            if quality_control == "":
                self.missing_attributes['errors'].append(
                    "The ACDD attribute 'quality_control' must "
                    "follow a controlled vocabulary from MMD (see "
                    "https://htmlpreview.github.io/?https://github."
                    "com/metno/mmd/blob/master/doc/mmd-specification."
                    "html#quality_control).")
        return quality_control

    def get_related_information(self, mmd_element, ncin):
        """ Get related information stored in the netcdf attribute
        references.
        """
        VALID_REF_TYPES = [
            'Project home page',
            'Users guide',
            'Dataset landing page',
            'Scientific publication',
            'Data paper',
            'Data management plan',
            'Software',
            'Other documentation',
            'Observation facility',
            'Extended metadata',
        ]
        data = []
        repetition_allowed = mmd_element.pop('maxOccurs', '') not in ['0', '1']
        acdd = mmd_element['resource']['acdd']
        separator = acdd.pop('separator', ',')
        acdd_key = list(acdd.keys())[0]
        refs = []
        if acdd_key in ncin.ncattrs():
            refs = self.separate_repeated(repetition_allowed, getattr(ncin, acdd_key), separator)
        for ref in refs:
            ri = ref.split('(')
            if len(ri) != 2:
                self.missing_attributes['errors'].append(
                    "%s must be formed as <uri>(<type>)." % acdd_key
                )
                continue
            uri = ri[0].strip()
            if not valid_url(uri):
                self.missing_attributes['errors'].append(
                    '%s must contain valid uris' % acdd_key
                )
                continue
            ref_type = ri[1][:-1]
            valid_ref_types = [vt.lower() for vt in VALID_REF_TYPES]
            if ref_type.lower() not in valid_ref_types:
                self.missing_attributes['errors'].append(
                    'Reference types must follow a '
                    'controlled vocabulary from MMD (see '
                    'https://htmlpreview.github.io/?https://github.'
                    'com/metno/mmd/blob/master/doc/mmd-specification.'
                    'html#related-information-types).')
                continue
            # Need to make a new list of lists to use the filter
            # function for comparison between ref_type and valid
            # types from the MMD controlled vocabulary of related
            # information types:
            xx = [[ref_type, tt] for tt in VALID_REF_TYPES]
            x = filter(lambda a: a[0].lower() == a[1].lower(), xx)
            ri = {'resource': uri, 'type': list(x)[0][1]}
            ri['description'] = ""  # not easily available in acdd - needs to be discussed
            data.append(ri)
        return data

    def check_attributes_not_empty(self, ncin):
        """ Check that no global attributes are empty.
        """
        for attr in ncin.ncattrs():
            if ncin.getncattr(attr) == "":
                raise ValueError("%s: Global attribute %s is empty - please correct." % (
                    self.netcdf_file, attr))

    def check_conventions(self, ncin):
        """ Check that the Conventions attribute is present, and
        that it contains all needed information.
        """
        # Check that the Conventions attribute is present
        if 'Conventions' not in ncin.ncattrs():
            self.missing_attributes['errors'].append(
                'Required attribute "Conventions" is missing. This '
                'should be provided as a comma-separated string of '
                'the conventions that are followed by the dataset.')
        else:
            # Check that the conventions attribute contains CF and ACCD
            if 'CF' not in ncin.getncattr('Conventions'):
                self.missing_attributes['errors'].append(
                    'The dataset should follow the CF-standard. Please '
                    'provide the CF standard version in the Conventions '
                    'attribute.')

            if 'ACDD' not in ncin.getncattr('Conventions'):
                self.missing_attributes['errors'].append(
                    'The dataset should follow the ACDD convention. '
                    'Please provide the ACDD convention version in '
                    'the "Conventions" attribute.')

    def check_feature_type(self, ncin):
        """ Check that the featureType attribute defined in the CF
        conventions is present in the netcdf file. Issue a warning
        if it is not present.
        """
        attr = "featureType"
        # the options could perhaps be picked up from a vocabulary
        # service as well but this should be good enough
        options = [
            "point",
            "timeseries",
            "trajectory",
            "profile",
            "timeseriesprofile",
            "trajectoryprofile"]
        if attr not in ncin.ncattrs():
            self.missing_attributes["warnings"].append(
                "CF attribute %s is missing - one of the "
                "feature types listed in Table 9.1 in https://"
                "cfconventions.org/Data/cf-conventions/cf-conventions"
                "-1.10/cf-conventions.html#"
                "_features_and_feature_types should be used." % attr)
        else:
            ftype = ncin.getncattr(attr)
            if ftype.lower() not in options:
                self.missing_attributes["errors"].append(
                    "%s seems to be wrong - it should be picked from "
                    "Table 9.1 in https://cfconventions.org/Data/cf-"
                    "conventions/cf-conventions-1.10/cf-conventions."
                    "html#_features_and_feature_types should be used." % attr)

    def get_license(self, mmd_element, ncin):
        """ Get ACDD license attribute.

        ACDD definition: The license should be provided as a URL to a
        standard or specific license. It may also be specified as
        "Freely Distributed" or "None", or described in free text
        including any restrictions to data access and distribution.

        adc.met.no addition: It is strongly recommended to use
        identifiers and URL's from https://spdx.org/licenses/ and to
        use a form similar to <URL>(<Identifier>) using elements from
        the SPDX source listed above.

        """
        data = None
        old_version = False
        acdd_license = list(mmd_element['resource']['acdd'].keys())[0]
        acdd_license_id = list(mmd_element['identifier']['acdd_ext'].keys())[0]
        license = getattr(ncin, acdd_license).split('(')
        license_url = license[0].strip()
        # validate url
        if not valid_url(license_url):
            # Try deprecated attribute name
            if 'license_resource' in ncin.ncattrs():
                license_url = ncin.license_resource
            if not valid_url(license_url):
                self.missing_attributes['errors'].append(
                    '"%s" is not a valid url' % license_url)
                return data
            else:
                data = {'resource': license_url}
                old_version = True
                self.missing_attributes['warnings'].append(
                    '"license_resource" is a deprecated attribute')
        else:
            data = {'resource': license_url}
        if len(license) > 1:
            data['identifier'] = license[1][0:-1]
        else:
            if acdd_license_id not in ncin.ncattrs():
                self.missing_attributes['warnings'].append(
                    '%s is a recommended attribute' % acdd_license_id
                )
                if old_version:
                    data['identifier'] = ncin.license
            else:
                data['identifier'] = getattr(ncin, acdd_license_id)
        return data

    def to_mmd(self, collection=None, checksum_calculation=False, mmd_yaml=None,
               parent=None, *args, **kwargs):
        """Method for parsing and mapping NetCDF attributes to MMD.

        Some times the data producers have missed some required elements
        in their netCDF attributes. These are possible to override by
        adding certain optional keyword arguments (see below parameter
        list).

        Parameters
        ----------
        collection : str, default 'METNCS'
            Specify the MMD collection for which you are harvesting to.
        checksum_calculation : bool, default False
            True if the file checksum should be calculated.
        mmd_yaml : str, optional
            The yaml file to use for translation from ACDD to MMS.
        time_coverage_start : str, optional
            The start date and time, in iso8601 format, for the
            dataset coverage.
        time_coverage_end   : str, optional
            The end date and time, in iso8601 format, for the dataset
            coverage.
        geographic_extent_rectangle : dict, optional
            The geographic extent of the datasets defined as a rectangle
            in lat/lon projection. The extent is defined using the
            following child elements: {
                'geospatial_lat_max': geospatial_lat_max
                    - The northernmost point covered by the dataset.
                'geospatial_lat_min': geospatial_lat_min
                    - The southernmost point covered by the dataset.
                'geospatial_lon_min': geospatial_lon_min
                    - The easternmost point covered by the dataset.
                'geospatial_lon_max': geospatial_lon_max
                    - The westernmost point covered by the dataset.
            }

        This list can be extended but requires some new code...
        """
        if collection is not None and type(collection) is not str:
            raise ValueError('collection must be of type str')

        # kwargs that were not added in the function def:
        time_coverage_start = kwargs.pop('time_coverage_start', '')
        time_coverage_end = kwargs.pop('time_coverage_end', '')
        geographic_extent_rectangle = kwargs.pop('geographic_extent_rectangle', '')

        # Open netcdf file for reading
        ncin = self.read_nc_file(self.netcdf_file)

        self.check_attributes_not_empty(ncin)

        # Get list of MMD elements
        if mmd_yaml is None:
            mmd_yaml = yaml.load(
                resource_string(self.__module__.split('.')[0], 'mmd_elements.yaml'),
                Loader=yaml.FullLoader
            )

        mmd_docs = 'https://htmlpreview.github.io/?https://github.com/metno/mmd/blob/master/' \
                   'doc/mmd-specification.html#collection-keywords'
        default_collection = 'METNCS'
        if collection is None or collection == "":
            self.missing_attributes['warnings'].append(
                'Using default values %s for the MMD collection field. '
                'Please, specify other collection(s) if this is wrong. Valid '
                'collections are provided in the MMD documentation (%s)'
                % (default_collection, mmd_docs))
            self.metadata['collection'] = [default_collection]
        else:
            self.metadata['collection'] = [collection]

        # handle tricky exceptions first
        self.metadata['metadata_identifier'] = self.get_metadata_identifier(
            mmd_yaml.pop('metadata_identifier'), ncin, **kwargs
        )
        self.metadata['data_center'] = self.get_data_centers(mmd_yaml.pop('data_center'), ncin)
        self.metadata['last_metadata_update'] = self.get_metadata_updates(
            mmd_yaml.pop('last_metadata_update'), ncin
        )
        self.metadata['title'] = self.get_titles(mmd_yaml.pop('title'), ncin)
        self.metadata['abstract'] = self.get_abstracts(mmd_yaml.pop('abstract'), ncin)
        if time_coverage_start:
            tt, msg = normalize_iso8601(time_coverage_start)
            if tt is None:
                self.missing_attributes['errors'].append(
                    "time_coverage_start must be in ISO8601 format: "
                    "YYYY-mm-ddTHH:MM:SS<second fraction><time zone>.")
            self.metadata['temporal_extent'] = {'start_date': time_coverage_start}
            if time_coverage_end:
                tt, msg = normalize_iso8601(time_coverage_end)
                if tt is None:
                    self.missing_attributes['errors'].append(
                        "time_coverage_end must be in ISO8601 format: "
                        "YYYY-mm-ddTHH:MM:SS<second fraction><time zone>.")
                self.metadata['temporal_extent']['end_date'] = time_coverage_end
            mmd_yaml.pop('temporal_extent')
        else:
            self.metadata['temporal_extent'] = self.get_temporal_extents(
                mmd_yaml.pop('temporal_extent'), ncin
            )

        self.metadata['personnel'] = self.get_personnel(mmd_yaml.pop('personnel'), ncin)
        self.metadata['keywords'] = self.get_keywords(mmd_yaml.pop('keywords'), ncin)
        self.metadata['project'] = self.get_projects(mmd_yaml.pop('project'), ncin)
        self.metadata['platform'] = self.get_platforms(mmd_yaml.pop('platform'), ncin)

        self.metadata['dataset_citation'] = self.get_dataset_citations(
            mmd_yaml.pop('dataset_citation'), ncin, **kwargs)
        self.metadata['related_dataset'] = self.get_related_dataset(
            mmd_yaml.pop('related_dataset'), ncin)
<<<<<<< HEAD

        # QUESTION: should we allow the use of get_related_dataset_OLD as well? The new
        # function breaks backward compatibility, but that's the case for many other
        # previous updates as well.. Maybe we should change to using 0.* versions until
        # we can have better stability?
=======
        # Add parent from function kwarg
        if parent is not None:
            if ":" not in parent:
                raise ValueError("parent must be composed as <%s>:<uuid>" %
                                 self.ACDD_NAMING_AUTH)
            nauth, uuid = parent.split(":")
            if nauth not in self.VALID_NAMING_AUTHORITIES:
                raise ValueError('%s ACDD attribute %s is not valid' %
                                 (self.ACDD_NAMING_AUTH, nauth))
            if not Nc_to_mmd.is_valid_uuid(uuid):
                raise ValueError("UUID part of the parent ID is not valid")
            self.metadata['related_dataset'].append({
                'id': parent,
                'relation_type': "parent",
            })
>>>>>>> ac52a1f1

        self.metadata['related_information'] = self.get_related_information(
            mmd_yaml.pop('related_information'), ncin)
        # Optionally add geographic extent
        self.metadata['geographic_extent'] = {}
        if geographic_extent_rectangle:
            self.metadata['geographic_extent']['rectangle'] = {
                'srsName': 'EPSG:4326',
                'north': geographic_extent_rectangle['geospatial_lat_max'],
                'south': geographic_extent_rectangle['geospatial_lat_min'],
                'west': geographic_extent_rectangle['geospatial_lon_min'],
                'east': geographic_extent_rectangle['geospatial_lon_max'],
            }
            mmd_yaml['geographic_extent'].pop('rectangle')
        else:
            self.metadata['geographic_extent']['rectangle'] = \
                self.get_geographic_extent_rectangle(
                    mmd_yaml['geographic_extent'].pop('rectangle'), ncin)
        # Check for geographic_extent/polygon
        polygon = self.get_geographic_extent_polygon(
            mmd_yaml['geographic_extent'].pop('polygon'), ncin
        )
        if polygon:
            self.metadata['geographic_extent']['polygon'] = polygon
        mmd_yaml.pop('geographic_extent')

        # Get use_constraint data
        self.metadata['use_constraint'] = self.get_license(mmd_yaml.pop('use_constraint'), ncin)

        # Data access should not be read from the netCDF-CF file
        mmd_yaml.pop('data_access')
        # Add OPeNDAP data_access if opendap_url is not None
        if self.opendap_url is not None:
            self.metadata['data_access'] = self.get_data_access_dict(ncin, **kwargs)
        else:
            self.metadata['data_access'] = []

        file_size = pathlib.Path(self.netcdf_file).stat().st_size / (1024 * 1024)

        # ACDD processing_level follows a controlled vocabulary, so
        # it must be handled separately
        self.metadata['operational_status'] = self.get_operational_status(
            mmd_yaml.pop('operational_status'), ncin)

        # Set ISO_Topic_Category
        self.metadata['iso_topic_category'] = self.get_iso_topic_category(
            mmd_yaml.pop('iso_topic_category'), ncin)

        # Set Activity_Type
        self.metadata['activity_type'] = self.get_activity_type(
            mmd_yaml.pop('activity_type'), ncin)

        # Set dataset_production_status
        self.metadata['dataset_production_status'] = self.get_dataset_production_status(
            mmd_yaml.pop('dataset_production_status'), ncin)

        # Set dataset_production_status
        self.metadata['quality_control'] = self.get_quality_control(
            mmd_yaml.pop('quality_control'), ncin)

        if ('alternate_identifier' in ncin.ncattrs()):
            self.metadata['alternate_identifier'] = self.get_alternate_identifier(
                mmd_yaml.pop('alternate_identifier'), ncin)

        for key in mmd_yaml:
            self.metadata[key] = self.get_acdd_metadata(mmd_yaml[key], ncin, key)

        # Set storage_information
        self.metadata['storage_information'] = {
            'file_name': os.path.basename(self.netcdf_file),
            'file_location': os.path.dirname(self.netcdf_file),
            'file_format': 'NetCDF-CF',
            'file_size': '%.2f'%file_size,
            'file_size_unit': 'MB',
        }

        if checksum_calculation:
            hasher = FileHash('md5', chunk_size=1048576)
            fchecksum = hasher.hash_file(self.netcdf_file)

            self.metadata['storage_information']['checksum'] = fchecksum
            self.metadata['storage_information']['checksum_type'] = '%ssum' % \
                                                                    hasher.hash_algorithm

        self.check_conventions(ncin)
        self.check_feature_type(ncin)

        if len(self.missing_attributes['warnings']) > 0:
            warnings.warn('\n\t'+'\n\t'.join(self.missing_attributes['warnings']))
        if len(self.missing_attributes['errors']) > 0:
            raise AttributeError(
                "%s:\n\t" % self.netcdf_file + "\n\t".join(self.missing_attributes['errors']))

        env = jinja2.Environment(
            loader=jinja2.PackageLoader(self.__module__.split('.')[0], 'templates'),
            autoescape=jinja2.select_autoescape(['html', 'xml']),
            trim_blocks=True, lstrip_blocks=True
        )
        template = env.get_template('mmd_template.xml')

        out_doc = template.render(data=self.metadata)

        # Are all required elements present?
        msg = ''
        req_ok = True
        # If running in check only mode, exit now
        # and return whether the required elements are present
        if not self.check_only:
            with open(self.output_file, 'w') as fh:
                fh.write(out_doc)

        return req_ok, msg

    def get_data_access_dict(self, ncin, add_wms_data_access=False,
                             wms_link=None, wms_layer_names=None,
                             add_http_data_access=True, **kwargs):
        """ Return a dictionary with data access information. OGC WMS
        urls can only be provided for gridded datasets.

        Parameters
        ----------
        ncin : netCDF4._netCDF4.Dataset
            An open NetCDF dataset
        add_wms_data_access : Boolean
            Adds OGC WMS data access if True. This is False by
            default, since only gridded datasets can have WMS access.
        wms_link: String
            Set OGC WMS url provided by user. Defaults to ncwms.
        wms_layer_names: list
            Set OGC WMS layer names as provided by user.
            Defaults to netcdf variable names.
        add_http_data_access : Boolean
            Adds HTTP data access link if True (default).
        """
        # Check that the OPeNDAP url is accessible
        try:
            ds = Dataset(self.opendap_url)
        except OSError:
            msg = "Cannot access OPeNDAP stream: %s" % self.opendap_url
            self.missing_attributes['warnings'].append(msg)
        else:
            ds.close()
        all_netcdf_variables = []
        for var in ncin.variables:
            if 'standard_name' in ncin.variables[var].ncattrs():
                all_netcdf_variables.append(ncin.variables[var].standard_name)
        data_accesses = [{
            'type': 'OPeNDAP',
            'description': 'Open-source Project for a Network Data Access Protocol',
            'resource': self.opendap_url,
        }]

        access_list = []
        _desc = []
        _res = []
        if add_wms_data_access:  # and 2D dataset...?
            access_list.append('OGC WMS')
            _desc.append('OGC Web Mapping Service, URI to GetCapabilities Document.')
            if wms_link:
                _res.append(wms_link)
            else:
                _res.append(self.opendap_url.replace('dodsC', 'wms'))
        if add_http_data_access:
            access_list.append('HTTP')
            _desc.append('Direct download of file')
            _res.append(self.opendap_url.replace('dodsC', 'fileServer'))

        for prot_type, desc, res in zip(access_list, _desc, _res):
            data_access = {
                'type': prot_type,
                'description': desc,
            }
            if 'OGC WMS' in prot_type:
                data_access['wms_layers'] = []
                # Don't add variables containing these names to the wms layers
                skip_layers = [
                    'latitude',
                    'longitude',
                    'angle',
                    'time',
                    'projection_x_coordinate',
                    'projection_y_coordinate',
                ]
                # Default the layer names to netcdf variable names
                _layer_names = all_netcdf_variables
                if wms_link and wms_layer_names:
                    # Set custom layer names
                    _layer_names = wms_layer_names
                for w_layer in _layer_names:
                    if any(skip_layer in w_layer for skip_layer in skip_layers):
                        continue
                    data_access['wms_layers'].append(w_layer)
                # Need to add get capabilities to the wms resource
                res += '?service=WMS&version=1.3.0&request=GetCapabilities'
            data_access['resource'] = res
            data_accesses.append(data_access)

        return data_accesses<|MERGE_RESOLUTION|>--- conflicted
+++ resolved
@@ -1539,13 +1539,6 @@
             mmd_yaml.pop('dataset_citation'), ncin, **kwargs)
         self.metadata['related_dataset'] = self.get_related_dataset(
             mmd_yaml.pop('related_dataset'), ncin)
-<<<<<<< HEAD
-
-        # QUESTION: should we allow the use of get_related_dataset_OLD as well? The new
-        # function breaks backward compatibility, but that's the case for many other
-        # previous updates as well.. Maybe we should change to using 0.* versions until
-        # we can have better stability?
-=======
         # Add parent from function kwarg
         if parent is not None:
             if ":" not in parent:
@@ -1561,7 +1554,6 @@
                 'id': parent,
                 'relation_type': "parent",
             })
->>>>>>> ac52a1f1
 
         self.metadata['related_information'] = self.get_related_information(
             mmd_yaml.pop('related_information'), ncin)
