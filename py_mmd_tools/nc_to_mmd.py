"""
Tool for parsing metadata following the Attribute Convention for Data
Discovery (ACDD) in NetCDF files to the MET Norway Metadata format
specification (MMD).

Can also be used check to check whether the required MMD elements are
present in input file.

License:

This file is part of the py-mmd-tools repository
<https://github.com/metno/py-mmd-tools>.

py-mmd-tools is licensed under the Apache License 2.0
<https://github.com/metno/py-mmd-tools/blob/master/LICENSE>
"""
import os
import re
import warnings
import yaml
import jinja2
import logging
import shapely.wkt

from filehash import FileHash
from itertools import zip_longest
from pkg_resources import resource_string
from dateutil.parser import isoparse
from uuid import UUID

from metvocab.mmdgroup import MMDGroup

import pathlib
from netCDF4 import Dataset

from shapely.errors import ShapelyError


def valid_url(url):
    """ Validate a url pattern (not its existence).
    """
    regex = re.compile(
        r'^(?:http|ftp)s?://'  # http:// or https://
        r'(?:(?:[A-Z0-9](?:[A-Z0-9-]{0,61}[A-Z0-9])?\.)+(?:[A-Z]{2,6}\.?|[A-Z0-9-]{2,}\.?)|'
        r'localhost|'  # localhost...
        r'\d{1,3}\.\d{1,3}\.\d{1,3}\.\d{1,3})'  # ...or ip
        r'(?::\d+)?'  # optional port
        r'(?:/?|[/?]\S+)$', re.IGNORECASE)
    return re.match(regex, url) is not None


def normalize_iso8601(s):
    """Convert provided string (s) to a normalized ISO 8601 value:

    YYYY-mm-ddTHH:MM:SS<second fraction><time zone>.

    Parameters:
    -----------
    s: str

    Returns:
    --------
    (<normalized ISO 8601 form of s>, None) upon success, otherwise (None, <error reason>).
    """

    # get initial datetime
    try:
        dt = isoparse(s)
    except Exception as e:
        return None, str(e)

    # format second fraction (drop altogether if zero, otherwise '.<microsecs>' left-padded with
    # zeros)
    sec_frac = '' if dt.microsecond == 0 else '.{:06d}'.format(dt.microsecond)

    # format time zone (use 'Z' for zero UTC offset, otherwise '+hh:mm')
    utc_offset = dt.utcoffset()
    tz_hours = tz_mins = 0
    if utc_offset is not None:
        secs = int(utc_offset.total_seconds())
        tz_hours = secs // 3600
        tz_mins = (secs % 3600) // 60
    tz = 'Z' if (tz_hours == 0 and tz_mins == 0) else '+{:02d}:{:02d}'.format(tz_hours, tz_mins)

    return dt.strftime('%Y-%m-%dT%H:%M:%S{}{}'.format(sec_frac, tz)), None


def normalize_iso8601_0(s):
    """Convert s to a normalized ISO 8601 value (like normalize_iso8601()), but don't flag any
    errors. If s is not valid ISO 8601, s itself is returned.
    This function is used for cases where we 1) assume that s is already valid or 2) rely on
    the validity of s to be checked elsewhere.

    Parameters:
    -----------
    s: str

    Returns:
    --------
    <normalized ISO 8601 form of s> upon success, otherwise the unmodified s.
    """

    ndt, _ = normalize_iso8601(s)
    if ndt is None:
        return s
    return ndt


class Nc_to_mmd(object):

    # Some constants:
    VALID_NAMING_AUTHORITIES = ['no.met', 'no.nve']   # add others when needed. See #198
    ACDD_ID = 'id'
    ACDD_NAMING_AUTH = 'naming_authority'
    ACDD_ID_INVALID_CHARS = ['\\', '/', ':', ' ']

    def __init__(self, netcdf_file, opendap_url=None, output_file=None, check_only=False):
        """Class for creating an MMD XML file based on the discovery
        metadata provided in the global attributes of NetCDF files that
        are compliant with the CF-conventions and ACDD.

        Args:
            output_file : str
                Output path for the resulting mmd xml file
            netcdf_file : str
                Input NetCDF file
            opendap_url : str
                OPeNDAP url
        """
        if (output_file is None or opendap_url is None) and check_only is False:
            raise ValueError(
                "The opendap_url and output_file input parameters "
                "must be provided if check_only is False")
        if not os.path.isabs(netcdf_file):
            raise ValueError("The path to the NetCDF-CF file must be absolute.")
        super(Nc_to_mmd, self).__init__()
        self.output_file = output_file
        self.netcdf_file = netcdf_file
        self.opendap_url = opendap_url
        self.check_only = check_only
        self.missing_attributes = {
            'errors': [],
            'warnings': []
        }
        self.metadata = {}

        self.platform_group = MMDGroup('mmd', 'https://vocab.met.no/mmd/Platform')
        self.platform_group.init_vocab()

        self.instrument_group = MMDGroup('mmd', 'https://vocab.met.no/mmd/Instrument')
        self.instrument_group.init_vocab()

        self.operational_status = MMDGroup('mmd', 'https://vocab.met.no/mmd/Operational_Status')
        self.operational_status.init_vocab()

        if not (self.platform_group.is_initialised and self.instrument_group.is_initialised):
            raise ValueError('Instrument or Platform group were not initialised')

        # Open netcdf file for reading
        with self.read_nc_file(self.netcdf_file) as ncin:
            self.check_attributes_not_empty(ncin)

        return

    def read_nc_file(self, fn):
        """ Open netcdf dataset, appending #fillmismatch if necessary
        """
        try:
            ncin = Dataset(self.netcdf_file)
        except OSError:
            ncin = Dataset(self.netcdf_file+'#fillmismatch')

        return ncin

    def separate_repeated(self, repetition_allowed, acdd_attr, separator=','):
        """ToDo: Add docstring"""
        if repetition_allowed:
            acdd_attr = [ss.strip() for ss in acdd_attr.split(separator)]
        return acdd_attr

    def get_acdd_metadata(self, mmd_element, ncin, mmd_element_name):
        """Recursive function to translate from ACDD to MMD.

        If ACDD does not exist for a given MMD element, the function
        looks for an alternative acdd_ext element instead. It may also
        use a default value as specified in mmd_elements.yaml.
        Repetition is handled by treating the acdd element as a comma
        separated list.

        The accd_ext and default values helps to make sure that this
        passes without errors.
        """
        # TODO: clean up and refactor to get rid of all the ifs...?

        required = mmd_element.pop('minOccurs', '') == '1'

        acdd = mmd_element.pop('acdd', {})
        acdd_ext = mmd_element.pop('acdd_ext', {})
        # This function only accepts one alternative ACDD field for
        # the translation
        if len(acdd.keys()) + len(acdd_ext.keys()) > 1:
            raise ValueError('Multiple ACDD or ACCD extension fields provided.'
                             ' Please use another translation function.')

        default = mmd_element.pop('default', '')
        repetition_allowed = mmd_element.pop('maxOccurs', '') not in ['0', '1']
        mmd_element.pop('comment', '')

        data = None
        if not acdd and not acdd_ext and default:
            data = default
        elif not acdd:
            if acdd_ext and len(mmd_element.items()) == 0:
                separator = acdd_ext.pop('separator', ',')
                acdd_ext_key = list(acdd_ext.keys())[0]
                if acdd_ext_key in ncin.ncattrs():
                    data = self.separate_repeated(
                        repetition_allowed, getattr(ncin, acdd_ext_key), separator
                    )
                elif default:
                    data = default
                elif 'default' in acdd_ext[acdd_ext_key].keys():
                    data = acdd_ext[acdd_ext_key]['default']
                elif required:
                    self.missing_attributes['errors'].append(
                        '%s is a required attribute' % acdd_ext_key
                    )
            elif len(mmd_element.items()) > 0:
                data = {}
                for key, val in mmd_element.items():
                    if val:
                        data[key] = self.get_acdd_metadata(val, ncin, key)
        else:
            acdd_key = list(acdd.keys())[0]
            if acdd_key in ncin.ncattrs():
                separator = acdd.pop('separator', ',')
                data = self.separate_repeated(
                    repetition_allowed, getattr(ncin, acdd_key), separator
                )
            elif required:
                # We may allow some missing elements (in particular for
                # datasets from outside MET) but this is currently not
                # needed. The below code is therefore commented..
                # if default:
                #     data = default
                #     self.missing_attributes['warnings'].append(
                #            'Using default value %s for %s' %(str(default), acdd))
                # else:
                self.missing_attributes['errors'].append('%s is a required attribute' % acdd_key)

        if mmd_element_name != 'metadata_status' and required and data == default:
            self.missing_attributes['warnings'].append(
                'Using default value %s for %s' % (str(default), mmd_element_name)
            )
        return data

    def get_data_centers(self, mmd_element, ncin):
        """Look up ACDD and ACDD extensions to populate MMD elements"""
        acdd_short_name = mmd_element['data_center_name']['short_name'].pop('acdd_ext')
        short_names = []

        acdd_short_name_key = list(acdd_short_name.keys())[0]
        try:
            short_names = self.separate_repeated(True, getattr(ncin, acdd_short_name_key))
        except AttributeError:
            self.missing_attributes['warnings'].append(
                '%s is a recommended attribute' % acdd_short_name_key)

        acdd_long_name = mmd_element['data_center_name']['long_name'].pop('acdd')
        acdd_long_name_key = list(acdd_long_name.keys())[0]
        long_names = []
        try:
            long_names = self.separate_repeated(True, getattr(ncin, acdd_long_name_key))
        except AttributeError:
            self.missing_attributes['errors'].append('%s is a required attribute'
                                                     % acdd_long_name_key)

        acdd_url = mmd_element['data_center_url'].pop('acdd')
        acdd_url_key = list(acdd_url.keys())[0]
        try:
            urls = self.separate_repeated(True, getattr(ncin, acdd_url_key))
        except AttributeError:
            urls = ''

        data = []
        for i in range(len(long_names)):
            if len(urls) <= i:
                url = ''
            else:
                url = urls[i]
            dc = {
                'data_center_name': {'long_name': long_names[i]},
                'data_center_url': url,
            }
            if len(short_names) == len(long_names):
                dc['data_center_name']['short_name'] = short_names[i]
            data.append(dc)
        return data

    def get_metadata_updates(self, mmd_element, ncin):
        """Get time of metadata creation, last metadata update and
        update type.

        OBS: the challenge with this function is that it must translate
        two acdd/accd_ext fields for each update.datetime and
        update.type. This is handled by hardcoding the values. The
        acdd and acdd_ext translation variables in any case needed for
        use in the data management handbook, so therefore we have a
        check here to make sure that the hardcoded values in this
        function agree with the ones in the yaml file.
        """
        acdd_time = mmd_element['update']['datetime'].pop('acdd', '')
        acdd_type = mmd_element['update']['type'].pop('acdd_ext', '')

        DATE_CREATED = 'date_created'
        # Check that DATE_CREATED attribute is present
        if DATE_CREATED not in ncin.ncattrs():
            self.missing_attributes['errors'].append(
                'ACDD attribute %s is required' % DATE_CREATED
            )
            return

        times = []
        types = []
        received_time = ''
        for tt in acdd_time.keys():
            received_time += '%s, ' % tt
        received_type = ''
        for ty in acdd_type.keys():
            received_type += '%s, ' % ty

        if DATE_CREATED not in acdd_time.keys():
            raise AttributeError(
                'ACDD attribute inconsistency in mmd_elements.yaml. Expected %s but received %s.'
                % (DATE_CREATED, received_time)
            )

        if 'date_metadata_modified' not in acdd_time.keys():
            raise AttributeError(
                'ACDD attribute inconsistency in mmd_elements.yaml. Expected %s but received %s.'
                % ('date_metadata_modified', received_type)
            )

        for field_name in acdd_time.keys():
            # Already checked if part of ncin
            if field_name == DATE_CREATED:
                times.append(ncin.date_created)
                types.append(mmd_element['update']['type'].pop('default', 'Created'))
            else:
                if field_name in ncin.ncattrs():
                    times.extend(self.separate_repeated(True, getattr(ncin, field_name)))
                    mtypename = 'date_metadata_modified_type'
                    if mtypename in ncin.ncattrs():
                        modified_type = ncin.date_metadata_modified_type
                    else:
                        # set this to avoid a lot of failing datasets
                        # - this should be a minor issue..
                        modified_type = 'Minor modification'
                        self.missing_attributes['warnings'].append(
                            "Using default value '%s' for %s" % (modified_type, mtypename)
                        )
                    types.extend(self.separate_repeated(True, modified_type))

        data = {}
        data['update'] = []
        for i in range(len(times)):
            tt, msg = normalize_iso8601(times[i])
            if tt is None:
                self.missing_attributes['errors'].append(
                    "Datetime element must be in ISO8601 format: "
                    "YYYY-mm-ddTHH:MM:SS<second fraction><time zone>.")
            else:
                data['update'].append({'datetime': tt, 'type': types[i]})
        return data

    def get_titles(self, mmd_element, ncin):
        """ToDo: Add docstring"""
        return self.get_title_or_abstract('title', mmd_element, ncin)

    def get_abstracts(self, mmd_element, ncin):
        """ToDo: Add docstring"""
        return self.get_title_or_abstract('abstract', mmd_element, ncin)

    def get_title_or_abstract(self, elem_name, mmd_element, ncin):
        """ Title and abstract need to have translations (to
        Norwegian at least). This function handles such
        functionality, which differs somewhat for the needs of
        other fields.
        """
        # The main title or abstract is the acdd element
        acdd = mmd_element[elem_name].pop('acdd')
        # ACDD does not have information on language - mmd_element['land']['acdd_ext']
        # provides the language of the title or abstract
        acdd_ext_lang = mmd_element['lang'].pop('acdd_ext')
        # Extra anguages are not supported in ACDD - acdd_ext provides a list of
        # other languages
        acdd_ext = mmd_element[elem_name].pop('acdd_ext', [])
        data = []
        contents = []
        acdd_key = list(acdd.keys())[0]
        if acdd_key in ncin.ncattrs():
            contents.append(getattr(ncin, acdd_key))
        else:
            self.missing_attributes['errors'].append('%s is a required ACDD attribute'
                                                     % acdd_key)
            return data
        acdd_ext_lang_key = list(acdd_ext_lang.keys())[0]
        if acdd_ext_lang_key in ncin.ncattrs():
            content_lang = [getattr(ncin, acdd_ext_lang_key)]
        else:
            content_lang = [acdd_ext_lang[acdd_ext_lang_key]['default']]
        lang_key = list(acdd_ext.keys())
        for lang_key in acdd_ext:
            if lang_key in ncin.ncattrs():
                contents.append(getattr(ncin, lang_key))
                content_lang.append(lang_key[-2:])
        for i in range(len(contents)):
            data.append({elem_name: contents[i], 'lang': content_lang[i]})
        return data

    def get_temporal_extents(self, mmd_element, ncin):
        """ToDo: Add docstring"""
        acdd_start = mmd_element['start_date'].pop('acdd')
        acdd_end = mmd_element['end_date'].pop('acdd')
        data = []
        start_dates = []
        acdd_start_key = list(acdd_start.keys())[0]
        if acdd_start_key in ncin.ncattrs():
            start_dates = self.separate_repeated(True, getattr(ncin, acdd_start_key))
        else:
            self.missing_attributes['errors'].append(
                '%s is a required ACDD attribute' % acdd_start_key
            )
        acdd_end_key = list(acdd_end.keys())[0]
        end_dates = []
        if acdd_end_key in ncin.ncattrs():
            end_dates = self.separate_repeated(True, getattr(ncin, acdd_end_key))

        def convert_to_normalized_iso8601(dts):
            """ Replaces datetimes in dts with ISO 8601 normalized
            forms if possible, recording cases where normalization is
            not possible.

            Parameters:
            -----------
            dts: list of str

            Returns:
            --------
            A version of dts where each item is 1) replaced by the
            normalized ISO 8601 form if possible, or 2) kept
            unmodified.

            Side effects:
            -------------
            For each item in dts that cannot be converted to
            normalized ISO 8601 form, a reason is recorded in
            self.missing_attributes['errors'].
            """
            ndts = []
            for dt in dts:
                ndt, reason = normalize_iso8601(dt)
                if ndt is None:
                    ndts.append(dt)  # keep original
                    self.missing_attributes['errors'].append(
                        'ACDD start/end datetime %s is not valid ISO8601: %s.' % (dt, reason)
                    )
                else:
                    ndts.append(ndt)  # replace with normalized form
            return ndts

        nstart_dates = convert_to_normalized_iso8601(start_dates)
        nend_dates = convert_to_normalized_iso8601(end_dates)

        for i in range(len(nstart_dates)):
            t_ext = {}
            t_ext['start_date'] = nstart_dates[i]
            if len(nend_dates) > i:
                t_ext['end_date'] = nend_dates[i]
            data.append(t_ext)
        return data

    def get_attribute_name_list(self, mmd_element):
        """ Return dict of ACDD and ACDD_EXT attribute names.
        """
        att_names = mmd_element.pop('acdd', {})
        att_names_acdd_ext = mmd_element.pop('acdd_ext', '')
        if att_names_acdd_ext:
            for key in att_names_acdd_ext.keys():
                att_names[key] = att_names_acdd_ext[key]
        return att_names

    def get_personnel(self, mmd_element, ncin):
        """ToDo: Add docstring"""
        names = []
        roles = []
        emails = []
        organisations = []
        acdd_names = self.get_attribute_name_list(mmd_element['name'])
        acdd_roles = self.get_attribute_name_list(mmd_element['role'])
        acdd_emails = self.get_attribute_name_list(mmd_element['email'])
        acdd_organisations = self.get_attribute_name_list(mmd_element['organisation'])

        data = []
        for acdd_name in acdd_names.keys():
            # Get names
            if acdd_name in ncin.ncattrs():
                these_names = self.separate_repeated(True, getattr(ncin, acdd_name))
            else:
                these_names = [acdd_names[acdd_name]['default']]
            names.extend(these_names)
            tmp = acdd_name
            acdd_main = tmp.replace('_name', '')
            # Get roles
            acdd_role = [role for role in acdd_roles.keys() if acdd_main in role][0]
            if acdd_role in ncin.ncattrs():
                roles.extend(self.separate_repeated(True, getattr(ncin, acdd_role)))
            else:
                roles.extend([acdd_roles[acdd_role]['default']])
            # Get emails
            acdd_email = [email for email in acdd_emails.keys() if acdd_main in email][0]
            if acdd_email and acdd_email in ncin.ncattrs():
                emails.extend(self.separate_repeated(True, getattr(ncin, acdd_email)))
            else:
                emails.extend([acdd_emails[acdd_email]['default']])
            # Get organisations
            acdd_organisations_list = [
                organisation for organisation in acdd_organisations.keys()
                if acdd_main in organisation]
            these_orgs = []
            for org_elem in acdd_organisations_list:
                if org_elem and org_elem in ncin.ncattrs():
                    these_orgs.extend(self.separate_repeated(True, getattr(ncin, org_elem)))
            if not these_orgs:
                for org in acdd_organisations.keys():
                    if type(acdd_organisations[org]) is dict and \
                            'default' in acdd_organisations[org].keys():
                        these_orgs.append(acdd_organisations[org]['default'])
            if not len(these_orgs) == len(these_names):
                for i in range(len(these_names)):
                    if len(these_orgs) - 1 < i:
                        these_orgs.append(these_orgs[i-1])
            organisations.extend(these_orgs)

            if not len(names) == len(roles) == len(emails) == len(organisations):
                acdd_orgs = ''
                for acdd_org in acdd_organisations_list:
                    acdd_orgs += '/%s' % acdd_org
                acdd_orgs = acdd_orgs[1:]
                self.missing_attributes['errors'].append(
                    'ACDD attributes %s, %s, %s and %s must have the '
                    'same number of (comma separated) entries.' % (acdd_name, acdd_role,
                                                                   acdd_email, acdd_orgs))
                return data

        clean = 0
        if len(names) > 1 and 'Not available' in names:
            clean = 1
        while clean:
            try:
                ind = names.index('Not available', -1)
            except ValueError:
                clean = 0
            else:
                if len(names) > 1:
                    names.pop(ind)
                    roles.pop(ind)
                    emails.pop(ind)
                    organisations.pop(ind)
                else:
                    clean = 0

        for i in range(len(names)):
            data.append({
                'role': roles[i],
                'name': names[i],
                'email': emails[i],
                'organisation': organisations[i],
            })

        return data

    def get_keywords(self, mmd_element, ncin):
        """ToDo: Add docstring"""
        ok_formatting = True
        acdd_vocabulary = mmd_element['vocabulary'].pop('acdd')
        vocabularies = []
        acdd_vocabulary_key = list(acdd_vocabulary.keys())[0]
        if acdd_vocabulary_key in ncin.ncattrs():
            vocabularies = self.separate_repeated(True, getattr(ncin, acdd_vocabulary_key))
        else:
            ok_formatting = False
            self.missing_attributes['errors'].append(
                '%s is a required ACDD attribute' % acdd_vocabulary_key
            )
        resources = []
        resource_short_names = []
        for vocabulary in vocabularies:
            voc_elems = vocabulary.split(':')
            if len(voc_elems) != 4:
                # note that the url contains a ":"
                ok_formatting = False
                self.missing_attributes['errors'].append(
                    '%s must be formatted as <short_name>:<long_name>:<url>'
                    % acdd_vocabulary_key)
            else:
                resources.append(voc_elems[0]+':'+voc_elems[2]+':'+voc_elems[3])
                resource_short_names.append(voc_elems[0])

        keywords = []
        acdd_keyword = mmd_element['keyword'].pop('acdd')
        acdd_keyword_key = list(acdd_keyword.keys())[0]
        if acdd_keyword_key in ncin.ncattrs():
            keywords = self.separate_repeated(True, getattr(ncin, acdd_keyword_key))
        else:
            ok_formatting = False
            self.missing_attributes['errors'].append(
                '%s is a required ACDD attribute' % acdd_keyword_key
            )

        keyword_short_names = []
        for keyword in keywords:
            keyword_short_name = keyword.split(':')[0]
            keyword_short_names.append(keyword_short_name)
            if keyword_short_name not in resource_short_names:
                ok_formatting = False
                self.missing_attributes['errors'].append(
                    '%s must be defined in the %s ACDD attribute'
                    % (keyword_short_name, acdd_vocabulary_key)
                )

        data = []
        if ok_formatting:
            for vocabulary in vocabularies:
                prefix = vocabulary.split(':')[0]
                resource = [r.replace(prefix+':', '') for r in resources if prefix in r][0]
                if not valid_url(resource):
                    self.missing_attributes['errors'].append(
                        '%s in %s attribute is not a valid url' % (resource, acdd_vocabulary_key))
                    continue
                keywords_this = [k.replace(prefix+':', '') for k in keywords if prefix in k]
                data.append({
                    'resource': resource,
                    'keyword': keywords_this,
                    'vocabulary': prefix
                })
        return data

    def get_projects(self, mmd_element, ncin):
        """ToDo: Add docstring"""
        acdd = mmd_element['long_name'].pop('acdd')
        projects = []

        acdd_key = list(acdd.keys())[0]
        if acdd_key in ncin.ncattrs():
            projects = self.separate_repeated(True, getattr(ncin, acdd_key))

        acdd_short = mmd_element['short_name'].pop('acdd_ext')
        projects_short = []
        acdd_short_key = list(acdd_short.keys())[0]
        if acdd_short_key in ncin.ncattrs():
            projects_short = self.separate_repeated(True, getattr(ncin, acdd_short_key))
        data = []
        for i in range(len(projects)):
            tmp = {}
            tmp['long_name'] = projects[i]
            # project is not required, so project short name should
            # not be required either
            if len(projects) == len(projects_short):
                tmp['short_name'] = projects_short[i]
            data.append(tmp)
        return data

    def get_platforms(self, mmd_element, ncin):
        """Get dicts with MMD entries for the observation platform and
        its instruments.

        NOTE: This function should be rewritten according to a solution
        to https://github.com/metno/py-mmd-tools/issues/107
        """
        long_names = []
        acdd_long_name = mmd_element['long_name'].pop('acdd')
        acdd_long_name_key = list(acdd_long_name.keys())[0]
        if acdd_long_name_key in ncin.ncattrs():
            long_names = self.separate_repeated(True, getattr(ncin, acdd_long_name_key))

        ilong_names = []
        acdd_instrument_long_name = mmd_element['instrument']['long_name'].pop('acdd')
        acdd_instrument_long_name_key = list(acdd_instrument_long_name.keys())[0]
        if acdd_instrument_long_name_key in ncin.ncattrs():
            ilong_names = self.separate_repeated(
                True, getattr(ncin, acdd_instrument_long_name_key)
            )

        resources = []
        acdd_resource = mmd_element['resource'].pop('acdd')
        acdd_resource_key = list(acdd_resource.keys())[0]
        if acdd_resource_key in ncin.ncattrs():
            resources = self.separate_repeated(True, getattr(ncin, acdd_resource_key))

        iresources = []
        acdd_instrument_resource = mmd_element['instrument']['resource'].pop('acdd')
        acdd_instrument_resource_key = list(acdd_instrument_resource.keys())[0]
        if acdd_instrument_resource_key in ncin.ncattrs():
            iresources = self.separate_repeated(
                True, getattr(ncin, acdd_instrument_resource_key))

        data = []
        for long_name, ilong_name, resource, iresource in zip_longest(
            long_names, ilong_names, resources, iresources, fillvalue=''
        ):
            long_name = long_name.split('>')[-1].strip()
            ilong_name = ilong_name.split('>')[-1].strip()

            # Searches with '' is safe
            platform_data = self.platform_group.search(long_name)
            instrument_data = self.instrument_group.search(ilong_name)

            data_dict = {
                'long_name': long_name,
                'short_name': platform_data.get('Short_Name', ''),
                'resource': platform_data.get('Resource', ''),
            }

            if resource != '':
                data_dict['resource'] = resource

            if data_dict['resource'] == '' or not valid_url(data_dict['resource']):
                self.missing_attributes['warnings'].append(
                    '"%s" in %s attribute is not a valid url' % (data_dict['resource'],
                                                                 acdd_resource_key))
                data_dict.pop('resource')

            instrument_dict = {
                'long_name': instrument_data.get('Long_Name', ''),
                'short_name': instrument_data.get('Short_Name', ''),
                'resource': instrument_data.get('Resource', '')
            }

            if ilong_name != '':
                instrument_dict['long_name'] = ilong_name
            if iresource != '':
                instrument_dict['resource'] = iresource

            if instrument_dict['resource'] == '' or not valid_url(instrument_dict['resource']):
                if instrument_dict['resource'] != '':
                    self.missing_attributes['warnings'].append(
                        '"%s" in %s attribute is not a valid url' % (instrument_dict['resource'],
                                                                     acdd_instrument_resource_key))
                instrument_dict.pop('resource')

            if instrument_dict['long_name'] != '' or instrument_dict['short_name'] != '':
                data_dict['instrument'] = instrument_dict

            data.append(data_dict)

        return data

    def get_dataset_citations(self, mmd_element, ncin):
        """MMD allows several dataset citations. This will lead to
        problems with associating the different elements to each other.
        In practice, most datasets will only have one citation, so will
        handle that eventuality if it arrives.
        """
        acdd_author = mmd_element['author'].pop('acdd')
        authors = []
        acdd_author_key = list(acdd_author.keys())[0]
        if acdd_author_key in ncin.ncattrs():
            authors = getattr(ncin, acdd_author_key)

        publication_dates = []
        acdd_publication_date = mmd_element['publication_date'].pop('acdd')
        acdd_publication_date_key = list(acdd_publication_date.keys())[0]
        if acdd_publication_date_key in ncin.ncattrs():
            publication_dates = self.separate_repeated(
                True, getattr(ncin, acdd_publication_date_key)
            )

        acdd_title = mmd_element['title'].pop('acdd')
        acdd_title_key = list(acdd_title.keys())[0]
        if acdd_title_key in ncin.ncattrs():
            title = getattr(ncin, acdd_title_key)
        acdd_url = mmd_element['url'].pop('acdd')
        urls = []
        acdd_url_key = list(acdd_url.keys())[0]
        if acdd_url_key in ncin.ncattrs():
            urls = self.separate_repeated(True, getattr(ncin, acdd_url_key))
        data = []
        for i in range(len(publication_dates)):
            ndt, reason = normalize_iso8601(publication_dates[i])
            if ndt is None:
                # in case the dates are not actual dates
                self.missing_attributes['errors'].append(
                    'ACDD attribute %s contains an invalid ISO8601 date: %s: %s'
                    % (acdd_publication_date_key, publication_dates[i], reason)
                )
            else:
                data_dict = {
                    'author': authors,
                    'publication_date': ndt,
                    'title': title,
                }
                if len(urls) <= i:
                    """ not necessary, since metadata_link is not mandatory
                    # Issue warning
                    self.missing_attributes['warnings'].append(
                        '%s attribute is missing' % acdd_url_key)
                    """
                    url = ''
                else:
                    url = urls[i]
                # Validate the url
                if not valid_url(url):
                    if url != '':
                        # Issue warning
                        self.missing_attributes['warnings'].append(
                            '"%s" in %s attribute is not a valid url' % (url, acdd_url_key))
                else:
                    data_dict['url'] = url

                data.append(data_dict)

        return data

    @staticmethod
    def is_valid_uuid(uuid_to_test, version=4):
        """Check if uuid_to_test is a valid UUID.

        Parameters
        ----------
        uuid_to_test : str
        version : {1, 2, 3, 4}

        Returns
        -------
        `True` if uuid_to_test is a valid UUID, otherwise `False`.

        Examples
        --------
        >>> is_valid_uuid('c9bf9e57-1685-4c89-bafb-ff5af830be8a')
        True
        >>> is_valid_uuid('c9bf9e58')
        False
        """
        try:
            uuid_obj = UUID(uuid_to_test, version=version)
        except ValueError:
            return False
        return str(uuid_obj) == uuid_to_test

    def get_metadata_identifier(self, mmd_element, ncin, **kwargs):
        """Look up ACDD element and populate MMD metadata identifier"""
        acdd = mmd_element.pop('acdd')
        valid = False
        ncid = ''
        naming_authority = ''
        # id and naming_authority are required, and both should be in
        # the acdd list
        acdd_key = list(acdd.keys())
        if len(acdd_key) != 2 or self.ACDD_ID not in acdd_key or \
                self.ACDD_NAMING_AUTH not in acdd_key:
            raise AttributeError(
                'ACDD attribute inconsistency in mmd_elements.yaml. Expected %s and %s but '
                'received %s.'
                % (self.ACDD_ID, self.ACDD_NAMING_AUTH, str(acdd_key))
            )
        if self.ACDD_ID not in ncin.ncattrs():
            self.missing_attributes['errors'].append(
                '%s is a required attribute.' % self.ACDD_ID)
        if self.ACDD_NAMING_AUTH not in ncin.ncattrs():
            self.missing_attributes['errors'].append(
                '%s is a required attribute.' % self.ACDD_NAMING_AUTH
            )
        if self.ACDD_ID in ncin.ncattrs():
            ncid = getattr(ncin, self.ACDD_ID)
            valid = Nc_to_mmd.is_valid_uuid(ncid) * (
                not any(xx in ncid for xx in self.ACDD_ID_INVALID_CHARS)
            )
            if not valid:
                ncid = ''
                self.missing_attributes['errors'].append(
                    '%s ACDD attribute is not valid.' % self.ACDD_ID
                )
        if self.ACDD_NAMING_AUTH in ncin.ncattrs():
            naming_authority = getattr(ncin, self.ACDD_NAMING_AUTH)
            if naming_authority not in self.VALID_NAMING_AUTHORITIES:
                naming_authority = ''
                self.missing_attributes['errors'].append(
                    '%s ACDD attribute is not valid.' % self.ACDD_NAMING_AUTH
                )
        return naming_authority + ':' + ncid

    def get_related_dataset(self, mmd_element, ncin):
        """Get id and relation type for a related dataset"""
        acdd_ext_relation_type = mmd_element['relation_type']['acdd_ext']
        relation_types = []
        acdd_ext_relation_type_key = list(acdd_ext_relation_type.keys())[0]
        if acdd_ext_relation_type_key in ncin.ncattrs():
            relation_types = self.separate_repeated(
                True, getattr(ncin, acdd_ext_relation_type_key)
            )
        acdd_ext_id = mmd_element['related_dataset']['acdd_ext']
        ids = []
        acdd_ext_id_key = list(acdd_ext_id.keys())[0]
        if acdd_ext_id_key in ncin.ncattrs():
            ids = self.separate_repeated(True, getattr(ncin, acdd_ext_id_key))
        # TODO: use if-test and raise exception instead:
        assert len(relation_types) == len(ids)
        data = []
        for i in range(len(ids)):
            data.append({
                'id': ids[i],
                'relation_type': relation_types[i],
            })
        return data

    def get_geographic_extent_polygon(self, mmd_element, ncin):
        """ToDo: Add docstring"""
        data = None
        acdd = mmd_element['acdd']
        acdd_key = list(acdd.keys())[0]
        if acdd_key not in ncin.ncattrs():
            return None
        wkt = eval('ncin.%s'%acdd_key)
        try:
            pp = shapely.wkt.loads(wkt)
        except ShapelyError:
            self.missing_attributes['errors'].append(
                '%s must be formatted as a WKT string' % acdd_key
            )
        else:
            lat = pp.exterior.coords.xy[0]
            lon = pp.exterior.coords.xy[1]
            pos = []
            for i in range(len(lat)):
                pos.append('%.4f %.4f'%(lat[i], lon[i]))
            data = {
                'srsName': ncin.geospatial_bounds_crs,
                'pos': pos
            }
        return data

    def get_geographic_extent_rectangle(self, mmd_element, ncin):
        """Get dataset coverage as a rectangle (north, south, east, west).
        """
        data = {}
        directions = ['north', 'south', 'east', 'west']

        data['srsName'] = mmd_element['srsName']['default']
        for dir in directions:
            acdd = mmd_element[dir]['acdd']
            acdd_key = list(acdd.keys())[0]
            if acdd_key not in ncin.ncattrs():
                self.missing_attributes['errors'].append(
                    '%s is a required attribute' % acdd_key
                )
            else:
                data[dir] = getattr(ncin, acdd_key)
                try:
                    float(data[dir])
                except ValueError:
                    self.missing_attributes['errors'].append(
                        '%s must be convertible to float type.' % acdd_key
                    )

        return data

    def get_operational_status(self, mmd_element, ncin):
        """ Get the operational_status from the processing_level ACDD
        attribute.
        """

        repetition_allowed = mmd_element.pop('maxOccurs', '') not in ['0', '1']
        if repetition_allowed:
            raise ValueError("This is not expected...")

        acdd = mmd_element["acdd"]
        acdd_key = list(acdd.keys())[0]
        if acdd_key in ncin.ncattrs():
            ostatus = ncin.getncattr(acdd_key)
        else:
            ostatus = "Not available"

        # If not given, search for Not available will return Not available
        ostatus_result = self.operational_status.search_lowercase(ostatus)
        operational_status = ostatus_result.get("Short_Name", "")

        if operational_status == "":
            self.missing_attributes['errors'].append(
                "The ACDD attribute 'operational_status' must "
                "follow a controlled vocabulary from MMD (see "
                "https://htmlpreview.github.io/?https://github."
                "com/metno/mmd/blob/master/doc/mmd-specification."
                "html#operational-status).")

        return operational_status

    def get_related_information(self, mmd_element, ncin):
        """ Get related information stored in the netcdf attribute
        references.
        """
        VALID_REF_TYPES = [
            'Project home page',
            'Users guide',
            'Dataset landing page',
            'Scientific publication',
            'Data paper',
            'Data management plan',
            'Software',
            'Other documentation',
            'Observation facility',
            'Extended metadata',
        ]
        data = []
        repetition_allowed = mmd_element.pop('maxOccurs', '') not in ['0', '1']
        acdd = mmd_element['resource']['acdd']
        separator = acdd.pop('separator', ',')
        acdd_key = list(acdd.keys())[0]
        refs = []
        if acdd_key in ncin.ncattrs():
            refs = self.separate_repeated(repetition_allowed, getattr(ncin, acdd_key), separator)
        for ref in refs:
            ri = ref.split('(')
            if len(ri) != 2:
                self.missing_attributes['errors'].append(
                    "%s must be formed as <uri>(<type>)." % acdd_key
                )
                continue
            uri = ri[0].strip()
            if not valid_url(uri):
                self.missing_attributes['errors'].append(
                    '%s must contain valid uris' % acdd_key
                )
                continue
            ref_type = ri[1][:-1]
            valid_ref_types = [vt.lower() for vt in VALID_REF_TYPES]
            if ref_type.lower() not in valid_ref_types:
                self.missing_attributes['errors'].append(
                    'Reference types must follow a '
                    'controlled vocabulary from MMD (see '
                    'https://htmlpreview.github.io/?https://github.'
                    'com/metno/mmd/blob/master/doc/mmd-specification.'
                    'html#related-information-types).')
                continue
            # Need to make a new list of lists to use the filter
            # function for comparison between ref_type and valid
            # types from the MMD controlled vocabulary of related
            # information types:
            xx = [[ref_type, tt] for tt in VALID_REF_TYPES]
            x = filter(lambda a: a[0].lower() == a[1].lower(), xx)
            ri = {'resource': uri, 'type': list(x)[0][1]}
            ri['description'] = ""  # not easily available in acdd - needs to be discussed
            data.append(ri)
        return data

    def check_attributes_not_empty(self, ncin):
        """ Check that no global attributes are empty.
        """
        for attr in ncin.ncattrs():
            if ncin.getncattr(attr) == "":
                raise ValueError("%s: Global attribute %s is empty - please correct." % (
                    self.netcdf_file, attr))

    def check_conventions(self, ncin):
        """ Check that the Conventions attribute is present, and
        that it contains all needed information.
        """
        # Check that the Conventions attribute is present
        if 'Conventions' not in ncin.ncattrs():
            self.missing_attributes['errors'].append(
                'Required attribute "Conventions" is missing. This '
                'should be provided as a comma-separated string of '
                'the conventions that are followed by the dataset.')
        else:
            # Check that the conventions attribute contains CF and ACCD
            if 'CF' not in ncin.getncattr('Conventions'):
                self.missing_attributes['errors'].append(
                    'The dataset should follow the CF-standard. Please '
                    'provide the CF standard version in the Conventions '
                    'attribute.')

            if 'ACDD' not in ncin.getncattr('Conventions'):
                self.missing_attributes['errors'].append(
                    'The dataset should follow the ACDD convention. '
                    'Please provide the ACDD convention version in '
                    'the "Conventions" attribute.')

    def check_feature_type(self, ncin):
        """ Check that the featureType attribute defined in the CF
        conventions is present in the netcdf file. Issue a warning
        if it is not present.
        """
        attr = "featureType"
        # the options could perhaps be picked up from a vocabulary
        # service as well but this should be good enough
        options = [
            "point",
            "timeseries",
            "trajectory",
            "profile",
            "timeseriesprofile",
            "trajectoryprofile"]
        if attr not in ncin.ncattrs():
            self.missing_attributes["warnings"].append(
                "CF attribute %s is missing - one of the "
                "feature types listed in Table 9.1 in https://"
                "cfconventions.org/Data/cf-conventions/cf-conventions"
                "-1.10/cf-conventions.html#"
                "_features_and_feature_types should be used." % attr)
        else:
            ftype = ncin.getncattr(attr)
            if ftype.lower() not in options:
                self.missing_attributes["errors"].append(
                    "%s seems to be wrong - it should be picked from "
                    "Table 9.1 in https://cfconventions.org/Data/cf-"
                    "conventions/cf-conventions-1.10/cf-conventions."
                    "html#_features_and_feature_types should be used." % attr)

    def get_license(self, mmd_element, ncin):
        """ Get ACDD license attribute.

        ACDD definition: The license should be provided as a URL to a
        standard or specific license. It may also be specified as
        "Freely Distributed" or "None", or described in free text
        including any restrictions to data access and distribution.

        adc.met.no addition: It is strongly recommended to use
        identifiers and URL's from https://spdx.org/licenses/ and to
        use a form similar to <URL>(<Identifier>) using elements from
        the SPDX source listed above.

        """
        data = None
        old_version = False
        acdd_license = list(mmd_element['resource']['acdd'].keys())[0]
        acdd_license_id = list(mmd_element['identifier']['acdd_ext'].keys())[0]
        license = getattr(ncin, acdd_license).split('(')
        license_url = license[0].strip()
        # validate url
        if not valid_url(license_url):
            # Try deprecated attribute name
            if 'license_resource' in ncin.ncattrs():
                license_url = ncin.license_resource
            if not valid_url(license_url):
                self.missing_attributes['errors'].append(
                    '"%s" is not a valid url' % license_url)
                return data
            else:
                data = {'resource': license_url}
                old_version = True
                self.missing_attributes['warnings'].append(
                    '"license_resource" is a deprecated attribute')
        else:
            data = {'resource': license_url}
        if len(license) > 1:
            data['identifier'] = license[1][0:-1]
        else:
            if acdd_license_id not in ncin.ncattrs():
                self.missing_attributes['warnings'].append(
                    '%s is a recommended attribute' % acdd_license_id
                )
                if old_version:
                    data['identifier'] = ncin.license
            else:
                data['identifier'] = getattr(ncin, acdd_license_id)
        return data

    def to_mmd(self, collection=None, checksum_calculation=False, mmd_yaml=None,
               *args, **kwargs):
        """Method for parsing and mapping NetCDF attributes to MMD.

        Some times the data producers have missed some required elements
        in their netCDF attributes. These are possible to override by
        adding certain optional keyword arguments (see below parameter
        list).

        Parameters
        ----------
        collection : str, default 'METNCS'
            Specify the MMD collection for which you are harvesting to.
        checksum_calculation : bool, default False
            True if the file checksum should be calculated.
        mmd_yaml : str, optional
            The yaml file to use for translation from ACDD to MMS.
        time_coverage_start : str, optional
            The start date and time, in iso8601 format, for the
            dataset coverage.
        time_coverage_end   : str, optional
            The end date and time, in iso8601 format, for the dataset
            coverage.
        geographic_extent_rectangle : dict, optional
            The geographic extent of the datasets defined as a rectangle
            in lat/lon projection. The extent is defined using the
            following child elements: {
                'geospatial_lat_max': geospatial_lat_max
                    - The northernmost point covered by the dataset.
                'geospatial_lat_min': geospatial_lat_min
                    - The southernmost point covered by the dataset.
                'geospatial_lon_min': geospatial_lon_min
                    - The easternmost point covered by the dataset.
                'geospatial_lon_max': geospatial_lon_max
                    - The westernmost point covered by the dataset.
            }

        This list can be extended but requires some new code...
        """
        if collection is not None and type(collection) is not str:
            raise ValueError('collection must be of type str')

        # kwargs that were not added in the function def:
        time_coverage_start = kwargs.pop('time_coverage_start', '')
        time_coverage_end = kwargs.pop('time_coverage_end', '')
        geographic_extent_rectangle = kwargs.pop('geographic_extent_rectangle', '')

        # Open netcdf file for reading
        ncin = self.read_nc_file(self.netcdf_file)

        self.check_attributes_not_empty(ncin)

        # Get list of MMD elements
        if mmd_yaml is None:
            mmd_yaml = yaml.load(
                resource_string(self.__module__.split('.')[0], 'mmd_elements.yaml'),
                Loader=yaml.FullLoader
            )

        mmd_docs = 'https://htmlpreview.github.io/?https://github.com/metno/mmd/blob/master/' \
                   'doc/mmd-specification.html#collection-keywords'
        default_collection = 'METNCS'
        if collection is None or collection == "":
            logging.warning('Using default values %s for the MMD collection field. '
                            'Please, specify other collection(s) if this is wrong. Valid '
                            'collections are provided in the MMD documentation (%s)'
                            % (default_collection, mmd_docs))
            self.metadata['collection'] = [default_collection]
        else:
            self.metadata['collection'] = [collection]

        # handle tricky exceptions first
        self.metadata['metadata_identifier'] = self.get_metadata_identifier(
            mmd_yaml.pop('metadata_identifier'), ncin, **kwargs
        )
        self.metadata['data_center'] = self.get_data_centers(mmd_yaml.pop('data_center'), ncin)
        self.metadata['last_metadata_update'] = self.get_metadata_updates(
            mmd_yaml.pop('last_metadata_update'), ncin
        )
        self.metadata['title'] = self.get_titles(mmd_yaml.pop('title'), ncin)
        self.metadata['abstract'] = self.get_abstracts(mmd_yaml.pop('abstract'), ncin)
        if time_coverage_start:
            tt, msg = normalize_iso8601(time_coverage_start)
            if tt is None:
                self.missing_attributes['errors'].append(
                    "time_coverage_start must be in ISO8601 format: "
                    "YYYY-mm-ddTHH:MM:SS<second fraction><time zone>.")
            self.metadata['temporal_extent'] = {'start_date': time_coverage_start}
            if time_coverage_end:
                tt, msg = normalize_iso8601(time_coverage_end)
                if tt is None:
                    self.missing_attributes['errors'].append(
                        "time_coverage_end must be in ISO8601 format: "
                        "YYYY-mm-ddTHH:MM:SS<second fraction><time zone>.")
                self.metadata['temporal_extent']['end_date'] = time_coverage_end
            mmd_yaml.pop('temporal_extent')
        else:
            self.metadata['temporal_extent'] = self.get_temporal_extents(
                mmd_yaml.pop('temporal_extent'), ncin
            )

        self.metadata['personnel'] = self.get_personnel(mmd_yaml.pop('personnel'), ncin)
        self.metadata['keywords'] = self.get_keywords(mmd_yaml.pop('keywords'), ncin)
        self.metadata['project'] = self.get_projects(mmd_yaml.pop('project'), ncin)
        self.metadata['platform'] = self.get_platforms(mmd_yaml.pop('platform'), ncin)
        self.metadata['dataset_citation'] = self.get_dataset_citations(
            mmd_yaml.pop('dataset_citation'), ncin)
        self.metadata['related_dataset'] = self.get_related_dataset(
            mmd_yaml.pop('related_dataset'), ncin)
        self.metadata['related_information'] = self.get_related_information(
            mmd_yaml.pop('related_information'), ncin)
        # Optionally add geographic extent
        self.metadata['geographic_extent'] = {}
        if geographic_extent_rectangle:
            self.metadata['geographic_extent']['rectangle'] = {
                'srsName': 'EPSG:4326',
                'north': geographic_extent_rectangle['geospatial_lat_max'],
                'south': geographic_extent_rectangle['geospatial_lat_min'],
                'west': geographic_extent_rectangle['geospatial_lon_min'],
                'east': geographic_extent_rectangle['geospatial_lon_max'],
            }
            mmd_yaml['geographic_extent'].pop('rectangle')
        else:
            self.metadata['geographic_extent']['rectangle'] = \
                self.get_geographic_extent_rectangle(
                    mmd_yaml['geographic_extent'].pop('rectangle'), ncin)
        # Check for geographic_extent/polygon
        polygon = self.get_geographic_extent_polygon(
            mmd_yaml['geographic_extent'].pop('polygon'), ncin
        )
        if polygon:
            self.metadata['geographic_extent']['polygon'] = polygon
        mmd_yaml.pop('geographic_extent')

        # Get use_constraint data
        self.metadata['use_constraint'] = self.get_license(mmd_yaml.pop('use_constraint'), ncin)

        # Data access should not be read from the netCDF-CF file
        mmd_yaml.pop('data_access')
        # Add OPeNDAP data_access if opendap_url is not None
        if self.opendap_url is not None:
            self.metadata['data_access'] = self.get_data_access_dict(ncin, **kwargs)
        else:
            self.metadata['data_access'] = []

        file_size = pathlib.Path(self.netcdf_file).stat().st_size / (1024 * 1024)

        # ACDD processing_level follows a controlled vocabulary, so
        # it must be handled separately
        self.metadata['operational_status'] = self.get_operational_status(
            mmd_yaml.pop('operational_status'), ncin)

        for key in mmd_yaml:
            self.metadata[key] = self.get_acdd_metadata(mmd_yaml[key], ncin, key)

        # Set storage_information
        self.metadata['storage_information'] = {
            'file_name': os.path.basename(self.netcdf_file),
            'file_location': os.path.dirname(self.netcdf_file),
            'file_format': 'NetCDF-CF',
            'file_size': '%.2f'%file_size,
            'file_size_unit': 'MB',
        }

        if checksum_calculation:
            hasher = FileHash('md5', chunk_size=1048576)
            fchecksum = hasher.hash_file(self.netcdf_file)

            self.metadata['storage_information']['checksum'] = fchecksum
            self.metadata['storage_information']['checksum_type'] = '%ssum' % \
                                                                    hasher.hash_algorithm

        self.check_conventions(ncin)
        self.check_feature_type(ncin)

        if len(self.missing_attributes['warnings']) > 0:
            warnings.warn('\n\t'+'\n\t'.join(self.missing_attributes['warnings']))
        if len(self.missing_attributes['errors']) > 0:
            raise AttributeError('\n\t'+'\n\t'.join(self.missing_attributes['errors']))

        env = jinja2.Environment(
            loader=jinja2.PackageLoader(self.__module__.split('.')[0], 'templates'),
            autoescape=jinja2.select_autoescape(['html', 'xml']),
            trim_blocks=True, lstrip_blocks=True
        )
        template = env.get_template('mmd_template.xml')

        out_doc = template.render(data=self.metadata)

        # Are all required elements present?
        msg = ''
        req_ok = True
        # If running in check only mode, exit now
        # and return whether the required elements are present
        if not self.check_only:
            with open(self.output_file, 'w') as fh:
                fh.write(out_doc)

        return req_ok, msg

<<<<<<< HEAD
    def get_data_access_dict(self, ncin, add_wms_data_access=False,
                             custom_wms_link=None, custom_wms_layer_names=[],
                             add_http_data_access=True):
=======
    def get_data_access_dict(self, ncin, add_wms_data_access=False, add_http_data_access=True):
        """ Return a dictionary with data access information. OGC WMS
        urls can only be provided for gridded datasets.

        Parameters
        ----------
        ncin : netCDF4._netCDF4.Dataset
            An open NetCDF dataset
        add_wms_data_access : Boolean
            Adds OGC WMS data access if True. This is False by
            default, since only gridded datasets can have WMS access.
        add_http_data_access : Boolean
            Adds HTTP data access link if True (default).
        """
        # Check that the OPeNDAP url is accessible
        try:
            ds = Dataset(self.opendap_url)
        except OSError as oe:
            self.missing_attributes['errors'].append(str(oe))
            return []
        else:
            ds.close()
>>>>>>> 65b122ed
        all_netcdf_variables = []
        for var in ncin.variables:
            if 'standard_name' in ncin.variables[var].ncattrs():
                all_netcdf_variables.append(ncin.variables[var].standard_name)
        data_accesses = [{
            'type': 'OPeNDAP',
            'description': 'Open-source Project for a Network Data Access Protocol',
            'resource': self.opendap_url,
        }]

        access_list = []
        _desc = []
        _res = []
        if add_wms_data_access:  # and 2D dataset...?
            access_list.append('OGC WMS')
            _desc.append('OGC Web Mapping Service, URI to GetCapabilities Document.')
<<<<<<< HEAD
            if custom_wms_link:
                _res.append(custom_wms_link)
            else:
                _res.append(self.netcdf_product.replace('dodsC', 'wms'))
=======
            _res.append(self.opendap_url.replace('dodsC', 'wms'))
>>>>>>> 65b122ed
        if add_http_data_access:
            access_list.append('HTTP')
            _desc.append('Direct download of file')
            _res.append(self.opendap_url.replace('dodsC', 'fileServer'))

        for prot_type, desc, res in zip(access_list, _desc, _res):
            data_access = {
                'type': prot_type,
                'description': desc,
            }
            if 'OGC WMS' in prot_type:
                data_access['wms_layers'] = []
                # Don't add variables containing these names to the wms layers
                skip_layers = [
                    'latitude',
                    'longitude',
                    'angle',
                    'time',
                    'projection_x_coordinate',
                    'projection_y_coordinate',
                ]
                # Default the layer names to netcdf variable names
                _layer_names = all_netcdf_variables
                if custom_wms_link and custom_wms_layer_names:
                    # Set custom layer names
                    _layer_names = custom_wms_layer_names
                for w_layer in _layer_names:
                    if any(skip_layer in w_layer for skip_layer in skip_layers):
                        continue
                    data_access['wms_layers'].append(w_layer)
                # Need to add get capabilities to the wms resource
                res += '?service=WMS&version=1.3.0&request=GetCapabilities'
            data_access['resource'] = res
            data_accesses.append(data_access)

        return data_accesses<|MERGE_RESOLUTION|>--- conflicted
+++ resolved
@@ -1365,12 +1365,9 @@
 
         return req_ok, msg
 
-<<<<<<< HEAD
     def get_data_access_dict(self, ncin, add_wms_data_access=False,
                              custom_wms_link=None, custom_wms_layer_names=[],
                              add_http_data_access=True):
-=======
-    def get_data_access_dict(self, ncin, add_wms_data_access=False, add_http_data_access=True):
         """ Return a dictionary with data access information. OGC WMS
         urls can only be provided for gridded datasets.
 
@@ -1392,7 +1389,6 @@
             return []
         else:
             ds.close()
->>>>>>> 65b122ed
         all_netcdf_variables = []
         for var in ncin.variables:
             if 'standard_name' in ncin.variables[var].ncattrs():
@@ -1409,14 +1405,10 @@
         if add_wms_data_access:  # and 2D dataset...?
             access_list.append('OGC WMS')
             _desc.append('OGC Web Mapping Service, URI to GetCapabilities Document.')
-<<<<<<< HEAD
             if custom_wms_link:
                 _res.append(custom_wms_link)
             else:
-                _res.append(self.netcdf_product.replace('dodsC', 'wms'))
-=======
-            _res.append(self.opendap_url.replace('dodsC', 'wms'))
->>>>>>> 65b122ed
+                _res.append(self.opendap_url.replace('dodsC', 'wms'))
         if add_http_data_access:
             access_list.append('HTTP')
             _desc.append('Direct download of file')
