"""
Tool for parsing metadata following the Attribute Convention for Data
Discovery (ACDD) in NetCDF files to the MET Norway Metadata format
specification (MMD).

Can also be used check to check whether the required MMD elements are
present in input file.

License:

This file is part of the py-mmd-tools repository
<https://github.com/metno/py-mmd-tools>.

py-mmd-tools is licensed under the Apache License 2.0
<https://github.com/metno/py-mmd-tools/blob/master/LICENSE>
"""
import os
import re
import warnings
import yaml
import jinja2
import logging
import wget
import shapely.wkt

from filehash import FileHash
from itertools import zip_longest
from pkg_resources import resource_string
from dateutil.parser import isoparse
from uuid import UUID

from metvocab.mmdgroup import MMDGroup

import pathlib
from netCDF4 import Dataset

from shapely.errors import WKTReadingError


def valid_url(url):
    """ Validate a url pattern (not its existence).
    """
    regex = re.compile(
        r'^(?:http|ftp)s?://'  # http:// or https://
        r'(?:(?:[A-Z0-9](?:[A-Z0-9-]{0,61}[A-Z0-9])?\.)+(?:[A-Z]{2,6}\.?|[A-Z0-9-]{2,}\.?)|'
        r'localhost|'  # localhost...
        r'\d{1,3}\.\d{1,3}\.\d{1,3}\.\d{1,3})'  # ...or ip
        r'(?::\d+)?'  # optional port
        r'(?:/?|[/?]\S+)$', re.IGNORECASE)
    return re.match(regex, url) is not None


def normalize_iso8601(s):
    """Convert provided string (s) to a normalized ISO 8601 value:

    YYYY-mm-ddTHH:MM:SS<second fraction><time zone>.

    Parameters:
    -----------
    s: str

    Returns:
    --------
    (<normalized ISO 8601 form of s>, None) upon success, otherwise (None, <error reason>).
    """

    # get initial datetime
    try:
        dt = isoparse(s)
    except Exception as e:
        return None, str(e)

    # format second fraction (drop altogether if zero, otherwise '.<microsecs>' left-padded with
    # zeros)
    sec_frac = '' if dt.microsecond == 0 else '.{:06d}'.format(dt.microsecond)

    # format time zone (use 'Z' for zero UTC offset, otherwise '+hh:mm')
    utc_offset = dt.utcoffset()
    tz_hours = tz_mins = 0
    if utc_offset is not None:
        secs = int(utc_offset.total_seconds())
        tz_hours = secs // 3600
        tz_mins = (secs % 3600) // 60
    tz = 'Z' if (tz_hours == 0 and tz_mins == 0) else '+{:02d}:{:02d}'.format(tz_hours, tz_mins)

    return dt.strftime('%Y-%m-%dT%H:%M:%S{}{}'.format(sec_frac, tz)), None


def normalize_iso8601_0(s):
    """Convert s to a normalized ISO 8601 value (like normalize_iso8601()), but don't flag any
    errors. If s is not valid ISO 8601, s itself is returned.
    This function is used for cases where we 1) assume that s is already valid or 2) rely on
    the validity of s to be checked elsewhere.

    Parameters:
    -----------
    s: str

    Returns:
    --------
    <normalized ISO 8601 form of s> upon success, otherwise the unmodified s.
    """

    ndt, _ = normalize_iso8601(s)
    if ndt is None:
        return s
    return ndt


class Nc_to_mmd(object):

    # Some constants:
    VALID_NAMING_AUTHORITIES = ['no.met']   # add others when needed..
    ACDD_ID = 'id'
    ACDD_NAMING_AUTH = 'naming_authority'
    ACDD_ID_INVALID_CHARS = ['\\', '/', ':', ' ']

    def __init__(self, netcdf_product, output_file=None, check_only=False):
        """Class for creating an MMD XML file based on the discovery
        metadata provided in the global attributes of NetCDF files that
        are compliant with the CF-conventions and ACDD.

        Args:
            output_file (pathlib): Output path for mmd.
            netcdf_product (str): Input NetCDF file (nc file or OPeNDAP
                url).
        """
        if output_file is None and check_only is False:
            raise ValueError('output_filename must be provided if check_only is False')
        super(Nc_to_mmd, self).__init__()
        self.output_file = output_file
        self.netcdf_product = netcdf_product
        self.check_only = check_only
        self.missing_attributes = {
            'errors': [],
            'warnings': []
        }
        self.metadata = {}

        self.platform_group = MMDGroup('mmd', 'https://vocab.met.no/mmd/Platform')
        self.platform_group.init_vocab()

        self.instrument_group = MMDGroup('mmd', 'https://vocab.met.no/mmd/Instrument')
        self.instrument_group.init_vocab()

        if not (self.platform_group.is_initialised and self.instrument_group.is_initialised):
            raise ValueError('Instrument or Platform group were not initialised')

        # Open netcdf file for reading
        with self.read_nc_file(self.netcdf_product) as ncin:
            self.check_attributes_not_empty(ncin)

        return

    def read_nc_file(self, fn):
        """ Open netcdf dataset, appending #fillmismatch if necessary
        """
        try:
            ncin = Dataset(self.netcdf_product)
        except OSError:
            ncin = Dataset(self.netcdf_product+'#fillmismatch')

        return ncin

    def separate_repeated(self, repetition_allowed, acdd_attr, separator=','):
        """ToDo: Add docstring"""
        if repetition_allowed:
            acdd_attr = [ss.strip() for ss in acdd_attr.split(separator)]
        return acdd_attr

    def get_acdd_metadata(self, mmd_element, ncin, mmd_element_name):
        """Recursive function to translate from ACDD to MMD.

        If ACDD does not exist for a given MMD element, the function
        looks for an alternative acdd_ext element instead. It may also
        use a default value as specified in mmd_elements.yaml.
        Repetition is handled by treating the acdd element as a comma
        separated list.

        The accd_ext and default values helps to make sure that this
        passes without errors.
        """
        # TODO: clean up and refactor to get rid of all the ifs...?

        required = mmd_element.pop('minOccurs', '') == '1'

        acdd = mmd_element.pop('acdd', {})
        acdd_ext = mmd_element.pop('acdd_ext', {})
        # This function only accepts one alternative ACDD field for
        # the translation
        if len(acdd.keys()) + len(acdd_ext.keys()) > 1:
            raise ValueError('Multiple ACDD or ACCD extension fields provided.'
                             ' Please use another translation function.')

        default = mmd_element.pop('default', '')
        repetition_allowed = mmd_element.pop('maxOccurs', '') not in ['0', '1']
        mmd_element.pop('comment', '')

        data = None
        if not acdd and not acdd_ext and default:
            data = default
        elif not acdd:
            if acdd_ext and len(mmd_element.items()) == 0:
                separator = acdd_ext.pop('separator', ',')
                acdd_ext_key = list(acdd_ext.keys())[0]
                if acdd_ext_key in ncin.ncattrs():
                    data = self.separate_repeated(
                        repetition_allowed, getattr(ncin, acdd_ext_key), separator
                    )
                elif default:
                    data = default
                elif 'default' in acdd_ext[acdd_ext_key].keys():
                    data = acdd_ext[acdd_ext_key]['default']
                elif required:
                    self.missing_attributes['errors'].append(
                        '%s is a required attribute' % acdd_ext_key
                    )
            elif len(mmd_element.items()) > 0:
                data = {}
                for key, val in mmd_element.items():
                    if val:
                        data[key] = self.get_acdd_metadata(val, ncin, key)
        else:
            acdd_key = list(acdd.keys())[0]
            if acdd_key in ncin.ncattrs():
                separator = acdd.pop('separator', ',')
                data = self.separate_repeated(
                    repetition_allowed, getattr(ncin, acdd_key), separator
                )
            elif required:
                # We may allow some missing elements (in particular for
                # datasets from outside MET) but this is currently not
                # needed. The below code is therefore commented..
                # if default:
                #     data = default
                #     self.missing_attributes['warnings'].append(
                #            'Using default value %s for %s' %(str(default), acdd))
                # else:
                self.missing_attributes['errors'].append('%s is a required attribute' % acdd_key)

        if mmd_element_name != 'metadata_status' and required and data == default:
            self.missing_attributes['warnings'].append(
                'Using default value %s for %s' % (str(default), mmd_element_name)
            )
        return data

    def get_data_centers(self, mmd_element, ncin):
        """Look up ACDD and ACDD extensions to populate MMD elements"""
        acdd_short_name = mmd_element['data_center_name']['short_name'].pop('acdd_ext')
        short_names = []

        acdd_short_name_key = list(acdd_short_name.keys())[0]
        try:
            short_names = self.separate_repeated(True, getattr(ncin, acdd_short_name_key))
        except AttributeError:
            self.missing_attributes['warnings'].append(
                '%s is a recommended attribute' % acdd_short_name_key)

        acdd_long_name = mmd_element['data_center_name']['long_name'].pop('acdd')
        acdd_long_name_key = list(acdd_long_name.keys())[0]
        long_names = []
        try:
            long_names = self.separate_repeated(True, getattr(ncin, acdd_long_name_key))
        except AttributeError:
            self.missing_attributes['errors'].append('%s is a required attribute'
                                                     % acdd_long_name_key)

        acdd_url = mmd_element['data_center_url'].pop('acdd')
        acdd_url_key = list(acdd_url.keys())[0]
        try:
            urls = self.separate_repeated(True, getattr(ncin, acdd_url_key))
        except AttributeError:
            urls = ''

        data = []
        for i in range(len(long_names)):
            if len(urls) <= i:
                url = ''
            else:
                url = urls[i]
            dc = {
                'data_center_name': {'long_name': long_names[i]},
                'data_center_url': url,
            }
            if len(short_names) == len(long_names):
                dc['data_center_name']['short_name'] = short_names[i]
            data.append(dc)
        return data

    def get_metadata_updates(self, mmd_element, ncin):
        """Get time of metadata creation, last metadata update and
        update type.

        OBS: the challenge with this function is that it must translate
        two acdd/accd_ext fields for each update.datetime and
        update.type. This is handled by hardcoding the values. The
        acdd and acdd_ext translation variables in any case needed for
        use in the data management handbook, so therefore we have a
        check here to make sure that the hardcoded values in this
        function agree with the ones in the yaml file.
        """
        acdd_time = mmd_element['update']['datetime'].pop('acdd', '')
        acdd_type = mmd_element['update']['type'].pop('acdd_ext', '')

        DATE_CREATED = 'date_created'
        # Check that DATE_CREATED attribute is present
        if DATE_CREATED not in ncin.ncattrs():
            self.missing_attributes['errors'].append(
                'ACDD attribute %s is required' % DATE_CREATED
            )
            return

        times = []
        types = []
        received_time = ''
        for tt in acdd_time.keys():
            received_time += '%s, ' % tt
        received_type = ''
        for ty in acdd_type.keys():
            received_type += '%s, ' % ty

        if DATE_CREATED not in acdd_time.keys():
            raise AttributeError(
                'ACDD attribute inconsistency in mmd_elements.yaml. Expected %s but received %s.'
                % (DATE_CREATED, received_time)
            )

        if 'date_metadata_modified' not in acdd_time.keys():
            raise AttributeError(
                'ACDD attribute inconsistency in mmd_elements.yaml. Expected %s but received %s.'
                % ('date_metadata_modified', received_type)
            )

        for field_name in acdd_time.keys():
            # Already checked if part of ncin
            if field_name == DATE_CREATED:
                times.append(ncin.date_created)
                types.append(mmd_element['update']['type'].pop('default', 'Created'))
            else:
                if field_name in ncin.ncattrs():
                    times.extend(self.separate_repeated(True, getattr(ncin, field_name)))
                    mtypename = 'date_metadata_modified_type'
                    if mtypename in ncin.ncattrs():
                        modified_type = ncin.date_metadata_modified_type
                    else:
                        # set this to avoid a lot of failing datasets
                        # - this should be a minor issue..
                        modified_type = 'Minor modification'
                        self.missing_attributes['warnings'].append(
                            "Using default value '%s' for %s" % (modified_type, mtypename)
                        )
                    types.extend(self.separate_repeated(True, modified_type))

        data = {}
        data['update'] = []
        for i in range(len(times)):
            tt, msg = normalize_iso8601(times[i])
            if tt is None:
                self.missing_attributes['errors'].append(
                    "Datetime element must be in ISO8601 format: "
                    "YYYY-mm-ddTHH:MM:SS<second fraction><time zone>.")
            else:
                data['update'].append({'datetime': tt, 'type': types[i]})
        return data

    def get_titles(self, mmd_element, ncin):
        """ToDo: Add docstring"""
        return self.get_title_or_abstract('title', mmd_element, ncin)

    def get_abstracts(self, mmd_element, ncin):
        """ToDo: Add docstring"""
        return self.get_title_or_abstract('abstract', mmd_element, ncin)

    def get_title_or_abstract(self, elem_name, mmd_element, ncin):
        """ Title and abstract need to have translations (to
        Norwegian at least). This function handles such
        functionality, which differs somewhat for the needs of
        other fields.
        """
        # The main title or abstract is the acdd element
        acdd = mmd_element[elem_name].pop('acdd')
        # ACDD does not have information on language - mmd_element['land']['acdd_ext']
        # provides the language of the title or abstract
        acdd_ext_lang = mmd_element['lang'].pop('acdd_ext')
        # Extra anguages are not supported in ACDD - acdd_ext provides a list of
        # other languages
        acdd_ext = mmd_element[elem_name].pop('acdd_ext', [])
        data = []
        contents = []
        acdd_key = list(acdd.keys())[0]
        if acdd_key in ncin.ncattrs():
            contents.append(getattr(ncin, acdd_key))
        else:
            self.missing_attributes['errors'].append('%s is a required ACDD attribute'
                                                     % acdd_key)
            return data
        acdd_ext_lang_key = list(acdd_ext_lang.keys())[0]
        if acdd_ext_lang_key in ncin.ncattrs():
            content_lang = [getattr(ncin, acdd_ext_lang_key)]
        else:
            content_lang = [acdd_ext_lang[acdd_ext_lang_key]['default']]
        lang_key = list(acdd_ext.keys())
        for lang_key in acdd_ext:
            if lang_key in ncin.ncattrs():
                contents.append(getattr(ncin, lang_key))
                content_lang.append(lang_key[-2:])
        for i in range(len(contents)):
            data.append({elem_name: contents[i], 'lang': content_lang[i]})
        return data

    def get_temporal_extents(self, mmd_element, ncin):
        """ToDo: Add docstring"""
        acdd_start = mmd_element['start_date'].pop('acdd')
        acdd_end = mmd_element['end_date'].pop('acdd')
        data = []
        start_dates = []
        acdd_start_key = list(acdd_start.keys())[0]
        if acdd_start_key in ncin.ncattrs():
            start_dates = self.separate_repeated(True, getattr(ncin, acdd_start_key))
        else:
            self.missing_attributes['errors'].append(
                '%s is a required ACDD attribute' % acdd_start_key
            )
        acdd_end_key = list(acdd_end.keys())[0]
        end_dates = []
        if acdd_end_key in ncin.ncattrs():
            end_dates = self.separate_repeated(True, getattr(ncin, acdd_end_key))

        def convert_to_normalized_iso8601(dts):
            """ Replaces datetimes in dts with ISO 8601 normalized
            forms if possible, recording cases where normalization is
            not possible.

            Parameters:
            -----------
            dts: list of str

            Returns:
            --------
            A version of dts where each item is 1) replaced by the
            normalized ISO 8601 form if possible, or 2) kept
            unmodified.

            Side effects:
            -------------
            For each item in dts that cannot be converted to
            normalized ISO 8601 form, a reason is recorded in
            self.missing_attributes['errors'].
            """
            ndts = []
            for dt in dts:
                ndt, reason = normalize_iso8601(dt)
                if ndt is None:
                    ndts.append(dt)  # keep original
                    self.missing_attributes['errors'].append(
                        'ACDD start/end datetime %s is not valid ISO8601: %s.' % (dt, reason)
                    )
                else:
                    ndts.append(ndt)  # replace with normalized form
            return ndts

        nstart_dates = convert_to_normalized_iso8601(start_dates)
        nend_dates = convert_to_normalized_iso8601(end_dates)

        for i in range(len(nstart_dates)):
            t_ext = {}
            t_ext['start_date'] = nstart_dates[i]
            if len(nend_dates) > i:
                t_ext['end_date'] = nend_dates[i]
            data.append(t_ext)
        return data

    def get_attribute_name_list(self, mmd_element):
        """ Return dict of ACDD and ACDD_EXT attribute names.
        """
        att_names = mmd_element.pop('acdd', {})
        att_names_acdd_ext = mmd_element.pop('acdd_ext', '')
        if att_names_acdd_ext:
            for key in att_names_acdd_ext.keys():
                att_names[key] = att_names_acdd_ext[key]
        return att_names

    def get_personnel(self, mmd_element, ncin):
        """ToDo: Add docstring"""
        names = []
        roles = []
        emails = []
        organisations = []
        acdd_names = self.get_attribute_name_list(mmd_element['name'])
        acdd_roles = self.get_attribute_name_list(mmd_element['role'])
        acdd_emails = self.get_attribute_name_list(mmd_element['email'])
        acdd_organisations = self.get_attribute_name_list(mmd_element['organisation'])

        for acdd_name in acdd_names.keys():
            # Get names
            if acdd_name in ncin.ncattrs():
                these_names = self.separate_repeated(True, getattr(ncin, acdd_name))
            else:
                these_names = [acdd_names[acdd_name]['default']]
            names.extend(these_names)
            tmp = acdd_name
            acdd_main = tmp.replace('_name', '')
            # Get roles
            acdd_role = [role for role in acdd_roles.keys() if acdd_main in role][0]
            if acdd_role in ncin.ncattrs():
                roles.extend(self.separate_repeated(True, getattr(ncin, acdd_role)))
            else:
                roles.extend([acdd_roles[acdd_role]['default']])
            # Get emails
            acdd_email = [email for email in acdd_emails.keys() if acdd_main in email][0]
            if acdd_email and acdd_email in ncin.ncattrs():
                emails.extend(self.separate_repeated(True, getattr(ncin, acdd_email)))
            else:
                emails.extend([acdd_emails[acdd_email]['default']])
            # Get organisations
            acdd_organisations_list = [
                organisation for organisation in acdd_organisations.keys()
                if acdd_main in organisation]
            these_orgs = []
            for org_elem in acdd_organisations_list:
                if org_elem and org_elem in ncin.ncattrs():
                    these_orgs.extend(self.separate_repeated(True, getattr(ncin, org_elem)))
            if not these_orgs:
                for org in acdd_organisations.keys():
                    if type(acdd_organisations[org]) is dict and \
                            'default' in acdd_organisations[org].keys():
                        these_orgs.append(acdd_organisations[org]['default'])
            if not len(these_orgs) == len(these_names):
                for i in range(len(these_names)):
                    if len(these_orgs) - 1 < i:
                        these_orgs.append(these_orgs[i-1])
            organisations.extend(these_orgs)

        if not len(names) == len(roles) == len(emails) == len(organisations):
            self.missing_attributes['errors'].append('Attributes must have same number of entries')
        clean = 0
        if len(names) > 1 and 'Not available' in names:
            clean = 1
        while clean:
            try:
                ind = names.index('Not available', -1)
            except ValueError:
                clean = 0
            else:
                if len(names) > 1:
                    names.pop(ind)
                    roles.pop(ind)
                    emails.pop(ind)
                    organisations.pop(ind)
                else:
                    clean = 0

        data = []
        for i in range(len(names)):
            data.append({
                'role': roles[i],
                'name': names[i],
                'email': emails[i],
                'organisation': organisations[i],
            })

        return data

    def get_keywords(self, mmd_element, ncin):
        """ToDo: Add docstring"""
        ok_formatting = True
        acdd_vocabulary = mmd_element['vocabulary'].pop('acdd')
        vocabularies = []
        acdd_vocabulary_key = list(acdd_vocabulary.keys())[0]
        if acdd_vocabulary_key in ncin.ncattrs():
            vocabularies = self.separate_repeated(True, getattr(ncin, acdd_vocabulary_key))
        else:
            ok_formatting = False
            self.missing_attributes['errors'].append(
                '%s is a required ACDD attribute' % acdd_vocabulary_key
            )
        resources = []
        resource_short_names = []
        for vocabulary in vocabularies:
            voc_elems = vocabulary.split(':')
            if len(voc_elems) != 4:
                # note that the url contains a ":"
                ok_formatting = False
                self.missing_attributes['errors'].append(
                    '%s must be formatted as <short_name>:<long_name>:<url>'
                    % acdd_vocabulary_key)
            else:
                resources.append(voc_elems[0]+':'+voc_elems[2]+':'+voc_elems[3])
                resource_short_names.append(voc_elems[0])

        keywords = []
        acdd_keyword = mmd_element['keyword'].pop('acdd')
        acdd_keyword_key = list(acdd_keyword.keys())[0]
        if acdd_keyword_key in ncin.ncattrs():
            keywords = self.separate_repeated(True, getattr(ncin, acdd_keyword_key))
        else:
            ok_formatting = False
            self.missing_attributes['errors'].append(
                '%s is a required ACDD attribute' % acdd_keyword_key
            )

        keyword_short_names = []
        for keyword in keywords:
            keyword_short_name = keyword.split(':')[0]
            keyword_short_names.append(keyword_short_name)
            if keyword_short_name not in resource_short_names:
                ok_formatting = False
                self.missing_attributes['errors'].append(
                    '%s must be defined in the %s ACDD attribute'
                    % (keyword_short_name, acdd_vocabulary_key)
                )

        data = []
        if ok_formatting:
            for vocabulary in vocabularies:
                prefix = vocabulary.split(':')[0]
                resource = [r.replace(prefix+':', '') for r in resources if prefix in r][0]
                keywords_this = [k.replace(prefix+':', '') for k in keywords if prefix in k]
                data.append({
                    'resource': resource,
                    'keyword': keywords_this,
                    'vocabulary': prefix
                })
        return data

    def get_projects(self, mmd_element, ncin):
        """ToDo: Add docstring"""
        acdd = mmd_element['long_name'].pop('acdd')
        projects = []

        acdd_key = list(acdd.keys())[0]
        if acdd_key in ncin.ncattrs():
            projects = self.separate_repeated(True, getattr(ncin, acdd_key))

        acdd_short = mmd_element['short_name'].pop('acdd_ext')
        projects_short = []
        acdd_short_key = list(acdd_short.keys())[0]
        if acdd_short_key in ncin.ncattrs():
            projects_short = self.separate_repeated(True, getattr(ncin, acdd_short_key))
        data = []
        for i in range(len(projects)):
            tmp = {}
            tmp['long_name'] = projects[i]
            # project is not required, so project short name should
            # not be required either
            if len(projects) == len(projects_short):
                tmp['short_name'] = projects_short[i]
            data.append(tmp)
        return data

    def get_platforms(self, mmd_element, ncin):
        """Get dicts with MMD entries for the observation platform and
        its instruments.

        NOTE: This function should be rewritten according to a solution
        to https://github.com/metno/py-mmd-tools/issues/107
        """
        long_names = []
        acdd_long_name = mmd_element['long_name'].pop('acdd')
        acdd_long_name_key = list(acdd_long_name.keys())[0]
        if acdd_long_name_key in ncin.ncattrs():
            long_names = self.separate_repeated(True, getattr(ncin, acdd_long_name_key))

        ilong_names = []
        acdd_instrument_long_name = mmd_element['instrument']['long_name'].pop('acdd')
        acdd_instrument_long_name_key = list(acdd_instrument_long_name.keys())[0]
        if acdd_instrument_long_name_key in ncin.ncattrs():
            ilong_names = self.separate_repeated(
                True, getattr(ncin, acdd_instrument_long_name_key)
            )

        resources = []
        acdd_resource = mmd_element['resource'].pop('acdd')
        acdd_resource_key = list(acdd_resource.keys())[0]
        if acdd_resource_key in ncin.ncattrs():
            resources = self.separate_repeated(True, getattr(ncin, acdd_resource_key))

        iresources = []
        acdd_instrument_resource = mmd_element['instrument']['resource'].pop('acdd')
        acdd_instrument_resource_key = list(acdd_instrument_resource.keys())[0]
        if acdd_instrument_resource_key in ncin.ncattrs():
            iresources = self.separate_repeated(
                True, getattr(ncin, acdd_instrument_resource_key))

        data = []
        for long_name, ilong_name, resource, iresource in zip_longest(
            long_names, ilong_names, resources, iresources, fillvalue=''
        ):
            long_name = long_name.split('>')[-1].strip()
            ilong_name = ilong_name.split('>')[-1].strip()

            # Searches with '' is safe
            platform_data = self.platform_group.search(long_name)
            instrument_data = self.instrument_group.search(ilong_name)

            data_dict = {
                'long_name': long_name,
                'short_name': platform_data.get('Short_Name', ''),
                'resource': platform_data.get('Resource', ''),
            }

            if resource != '':
                data_dict['resource'] = resource

            instrument_dict = {
                'long_name': instrument_data.get('Long_Name', ''),
                'short_name': instrument_data.get('Short_Name', ''),
                'resource': instrument_data.get('Resource', '')
            }

            if ilong_name != '':
                instrument_dict['long_name'] = ilong_name
            if iresource != '':
                instrument_dict['resource'] = iresource

            data_dict['instrument'] = instrument_dict

            data.append(data_dict)

        return data

    def get_dataset_citations(self, mmd_element, ncin):
        """MMD allows several dataset citations. This will lead to
        problems with associating the different elements to each other.
        In practice, most datasets will only have one citation, so will
        handle that eventuality if it arrives.
        """
        acdd_author = mmd_element['author'].pop('acdd')
        authors = []
        acdd_author_key = list(acdd_author.keys())[0]
        if acdd_author_key in ncin.ncattrs():
            authors = getattr(ncin, acdd_author_key)

        publication_dates = []
        acdd_publication_date = mmd_element['publication_date'].pop('acdd')
        acdd_publication_date_key = list(acdd_publication_date.keys())[0]
        if acdd_publication_date_key in ncin.ncattrs():
            publication_dates = self.separate_repeated(
                True, getattr(ncin, acdd_publication_date_key)
            )

        acdd_title = mmd_element['title'].pop('acdd')
        acdd_title_key = list(acdd_title.keys())[0]
        if acdd_title_key in ncin.ncattrs():
            title = getattr(ncin, acdd_title_key)
        acdd_url = mmd_element['url'].pop('acdd')
        urls = []
        acdd_url_key = list(acdd_url.keys())[0]
        if acdd_url_key in ncin.ncattrs():
            urls = self.separate_repeated(True, getattr(ncin, acdd_url_key))
        acdd_other = mmd_element['other'].pop('acdd')
        others = []
        acdd_other_key = list(acdd_other.keys())[0]
        if acdd_other_key in ncin.ncattrs():
            others = self.separate_repeated(True, getattr(ncin, acdd_other_key))
        data = []
        for i in range(len(publication_dates)):
            ndt, reason = normalize_iso8601(publication_dates[i])
            if ndt is None:
                # in case the dates are not actual dates
                self.missing_attributes['errors'].append(
                    'ACDD attribute %s contains an invalid ISO8601 date: %s: %s'
                    % (acdd_publication_date_key, publication_dates[i], reason)
                )
            else:
                if len(urls) <= i:
                    url = ''
                else:
                    url = urls[i]
                if len(others) <= i:
                    other = ''
                else:
                    other = others[i]
                data.append({
                    'author': authors,
                    # save as ISO8601, not datetime object..
                    'publication_date': ndt,
                    'title': title,
                    'url': url,
                    'other': other,
                })
        return data

    @staticmethod
    def is_valid_uuid(uuid_to_test, version=4):
        """Check if uuid_to_test is a valid UUID.

        Parameters
        ----------
        uuid_to_test : str
        version : {1, 2, 3, 4}

        Returns
        -------
        `True` if uuid_to_test is a valid UUID, otherwise `False`.

        Examples
        --------
        >>> is_valid_uuid('c9bf9e57-1685-4c89-bafb-ff5af830be8a')
        True
        >>> is_valid_uuid('c9bf9e58')
        False
        """
        try:
            uuid_obj = UUID(uuid_to_test, version=version)
        except ValueError:
            return False
        return str(uuid_obj) == uuid_to_test

    def get_metadata_identifier(self, mmd_element, ncin, **kwargs):
        """Look up ACDD element and populate MMD metadata identifier"""
        acdd = mmd_element.pop('acdd')
        valid = False
        ncid = ''
        naming_authority = ''
        # id and naming_authority are required, and both should be in
        # the acdd list
        acdd_key = list(acdd.keys())
        if len(acdd_key) != 2 or self.ACDD_ID not in acdd_key or \
                self.ACDD_NAMING_AUTH not in acdd_key:
            raise AttributeError(
                'ACDD attribute inconsistency in mmd_elements.yaml. Expected %s and %s but '
                'received %s.'
                % (self.ACDD_ID, self.ACDD_NAMING_AUTH, str(acdd_key))
            )
        if self.ACDD_ID not in ncin.ncattrs():
            self.missing_attributes['errors'].append(
                '%s is a required attribute.' % self.ACDD_ID)
        if self.ACDD_NAMING_AUTH not in ncin.ncattrs():
            self.missing_attributes['errors'].append(
                '%s is a required attribute.' % self.ACDD_NAMING_AUTH
            )
        if self.ACDD_ID in ncin.ncattrs():
            ncid = getattr(ncin, self.ACDD_ID)
            valid = Nc_to_mmd.is_valid_uuid(ncid) * (
                not any(xx in ncid for xx in self.ACDD_ID_INVALID_CHARS)
            )
            if not valid:
                ncid = ''
                self.missing_attributes['errors'].append(
                    '%s ACDD attribute is not valid.' % self.ACDD_ID
                )
        if self.ACDD_NAMING_AUTH in ncin.ncattrs():
            naming_authority = getattr(ncin, self.ACDD_NAMING_AUTH)
            if naming_authority not in self.VALID_NAMING_AUTHORITIES:
                naming_authority = ''
                self.missing_attributes['errors'].append(
                    '%s ACDD attribute is not valid.' % self.ACDD_NAMING_AUTH
                )
        return naming_authority + ':' + ncid

    def get_related_dataset(self, mmd_element, ncin):
        """Get id and relation type for a related dataset"""
        acdd_ext_relation_type = mmd_element['relation_type']['acdd_ext']
        relation_types = []
        acdd_ext_relation_type_key = list(acdd_ext_relation_type.keys())[0]
        if acdd_ext_relation_type_key in ncin.ncattrs():
            relation_types = self.separate_repeated(
                True, getattr(ncin, acdd_ext_relation_type_key)
            )
        acdd_ext_id = mmd_element['related_dataset']['acdd_ext']
        ids = []
        acdd_ext_id_key = list(acdd_ext_id.keys())[0]
        if acdd_ext_id_key in ncin.ncattrs():
            ids = self.separate_repeated(True, getattr(ncin, acdd_ext_id_key))
        # TODO: use if-test and raise exception instead:
        assert len(relation_types) == len(ids)
        data = []
        for i in range(len(ids)):
            data.append({
                'id': ids[i],
                'relation_type': relation_types[i],
            })
        return data

    def get_geographic_extent_polygon(self, mmd_element, ncin):
        """ToDo: Add docstring"""
        data = None
        acdd = mmd_element['acdd']
        acdd_key = list(acdd.keys())[0]
        if acdd_key not in ncin.ncattrs():
            return None
        wkt = eval('ncin.%s'%acdd_key)
        try:
            pp = shapely.wkt.loads(wkt)
        except WKTReadingError:
            self.missing_attributes['errors'].append(
                '%s must be formatted as a WKT string' % acdd_key
            )
        else:
            lat = pp.exterior.coords.xy[0]
            lon = pp.exterior.coords.xy[1]
            pos = []
            for i in range(len(lat)):
                pos.append('%.4f %.4f'%(lat[i], lon[i]))
            data = {
                'srsName': ncin.geospatial_bounds_crs,
                'pos': pos
            }
        return data

    def get_geographic_extent_rectangle(self, mmd_element, ncin):
        """Get dataset coverage as a rectangle (north, south, east, west).
        """
        data = {}
        acdd_north = mmd_element['north']['acdd']
        acdd_south = mmd_element['south']['acdd']
        acdd_east = mmd_element['east']['acdd']
        acdd_west = mmd_element['west']['acdd']
        data['srsName'] = mmd_element['srsName']['default']

        acdd_north_key = list(acdd_north.keys())[0]
        if acdd_north_key not in ncin.ncattrs():
            self.missing_attributes['errors'].append(
                '%s is a required attribute' % acdd_north_key
            )
        else:
            data['north'] = getattr(ncin, acdd_north_key)

        acdd_south_key = list(acdd_south.keys())[0]
        if acdd_south_key not in ncin.ncattrs():
            self.missing_attributes['errors'].append(
                '%s is a required attribute' % acdd_south_key
            )
        else:
            data['south'] = getattr(ncin, acdd_south_key)

        acdd_east_key = list(acdd_east.keys())[0]
        if acdd_east_key not in ncin.ncattrs():
            self.missing_attributes['errors'].append(
                '%s is a required attribute' % acdd_east_key
            )
        else:
            data['east'] = getattr(ncin, acdd_east_key)

        acdd_west_key = list(acdd_west.keys())[0]
        if acdd_west_key not in ncin.ncattrs():
            self.missing_attributes['errors'].append(
                '%s is a required attribute' % acdd_west_key
            )
        else:
            data['west'] = getattr(ncin, acdd_west_key)
        return data

    def check_attributes_not_empty(self, ncin):
        """ Check that no global attributes are empty.
        """
        for attr in ncin.ncattrs():
            if not ncin.getncattr(attr):
                raise ValueError("%s: Global attribute %s is empty - please correct." % (
                    self.netcdf_product, attr))

<<<<<<< HEAD
    def check_conventions(self, ncin):
        """ Check that the Conventions attribute is present, and
        that it contains all needed information.
        """
        # Check that the Conventions attribute is present
        if 'Conventions' not in ncin.ncattrs():
            self.missing_attributes['errors'].append(
                'Required attribute "Conventions" is missing.')
        else:
            # Check that the conventions attribute contains CF and ACCD
            if 'CF' not in ncin.getncattr('Conventions'):
                self.missing_attributes['errors'].append(
                    'The dataset should follow the CF-standard. Please '
                    'provide the CF standard version in the Conventions '
                    'attribute.')

            if 'ACDD' not in ncin.getncattr('Conventions'):
                self.missing_attributes['errors'].append(
                    'The dataset should follow the ACDD convention. '
                    'Please provide the ACDD convention version in '
                    'the Conventions attribute.')
=======
    def get_license(self, mmd_element, ncin):
        """ Get ACDD license attribute.

        ACDD definition: The license should be provided as a URL to a
        standard or specific license. It may also be specified as
        "Freely Distributed" or "None", or described in free text
        including any restrictions to data access and distribution.

        adc.met.no addition: It is strongly recommended to use
        identifiers and URL's from https://spdx.org/licenses/ and to
        use a form similar to <URL>(<Identifier>) using elements from
        the SPDX source listed above.

        """
        data = None
        old_version = False
        acdd_license = list(mmd_element['resource']['acdd'].keys())[0]
        acdd_license_id = list(mmd_element['identifier']['acdd_ext'].keys())[0]
        acdd_license = getattr(ncin, acdd_license).split('(')
        license_url = acdd_license[0]
        # validate url
        if not valid_url(license_url):
            # Try deprecated attribute name
            if 'license_resource' in ncin.ncattrs():
                license_url = ncin.license_resource
            if not valid_url(license_url):
                self.missing_attributes['errors'].append(
                    '%s is not a valid url' % license_url)
            else:
                data = {'resource': license_url}
                old_version = True
                self.missing_attributes['warnings'].append(
                    '"license_resource" is a deprecated attribute')
        else:
            data = {'resource': license_url}
        if len(acdd_license) > 1:
            data['identifier'] = acdd_license[1][0:-1]
        else:
            if acdd_license_id not in ncin.ncattrs():
                self.missing_attributes['warnings'].append(
                    '%s is a recommended attribute' % acdd_license_id
                )
                if old_version:
                    data['identifier'] = ncin.license
            else:
                data['identifier'] = getattr(ncin, acdd_license_id)
        return data
>>>>>>> 3ca9b3a1

    def to_mmd(self, collection=None, checksum_calculation=False, mmd_yaml=None,
               *args, **kwargs):
        """Method for parsing and mapping NetCDF attributes to MMD.

        Some times the data producers have missed some required elements
        in their netCDF attributes. These are possible to override by
        adding certain optional keyword arguments (see below parameter
        list).

        Parameters
        ----------
        collection : list or str, default ['ADC', 'METNCS']
            Specify the MMD collection for which you are harvesting to.
        checksum_calculation : bool, default False
            True if the file checksum should be calculated.
        mmd_yaml : str, optional
            The yaml file to use for translation from ACDD to MMS.
        time_coverage_start : str, optional
            The start date and time, in iso8601 format, for data
            collection or model coverage.
        time_coverage_end   : str, optional
            The end date and time, in iso8601 format, for data
            collection or model coverage.
        geographic_extent_rectangle : dict, optional
            The geographic extent of the datasets defined as a rectangle
            in lat/lon projection. The extent is defined using the
            following child elements: {
                'geospatial_lat_max': geospatial_lat_max
                    - The northernmost point covered by the dataset.
                'geospatial_lat_min': geospatial_lat_min
                    - The southernmost point covered by the dataset.
                'geospatial_lon_min': geospatial_lon_min
                    - The easternmost point covered by the dataset.
                'geospatial_lon_max': geospatial_lon_max
                    - The westernmost point covered by the dataset.
            }

        This list can be extended but requires some new code...
        """
        if collection is not None and type(collection) not in [list, str]:
            raise ValueError('collection must be of type str or list')

        # kwargs that were not added in the function def:
        time_coverage_start = kwargs.pop('time_coverage_start', '')
        time_coverage_end = kwargs.pop('time_coverage_end', '')
        geographic_extent_rectangle = kwargs.pop('geographic_extent_rectangle', '')

        # Open netcdf file for reading
        ncin = self.read_nc_file(self.netcdf_product)

        self.check_attributes_not_empty(ncin)

        # Get list of MMD elements
        if mmd_yaml is None:
            mmd_yaml = yaml.load(
                resource_string(self.__module__.split('.')[0], 'mmd_elements.yaml'),
                Loader=yaml.FullLoader
            )

        mmd_docs = 'https://htmlpreview.github.io/?https://github.com/metno/mmd/blob/master/' \
                   'doc/mmd-specification.html#collection-keywords'
        default_collections = ['ADC', 'METNCS']
        if collection is None:
            logging.warning('Using default values [%s, %s] for the MMD collection field. '
                            'Please, specify other collection(s) if this is wrong. Valid '
                            'collections are provided in the MMD documentation (%s)'
                            % (default_collections[0], default_collections[1], mmd_docs))
            self.metadata['collection'] = default_collections
        else:
            self.metadata['collection'] = [collection]

        # handle tricky exceptions first
        self.metadata['metadata_identifier'] = self.get_metadata_identifier(
            mmd_yaml.pop('metadata_identifier'), ncin, **kwargs
        )
        self.metadata['data_center'] = self.get_data_centers(mmd_yaml.pop('data_center'), ncin)
        self.metadata['last_metadata_update'] = self.get_metadata_updates(
            mmd_yaml.pop('last_metadata_update'), ncin
        )
        self.metadata['title'] = self.get_titles(mmd_yaml.pop('title'), ncin)
        self.metadata['abstract'] = self.get_abstracts(mmd_yaml.pop('abstract'), ncin)
        if time_coverage_start:
            tt, msg = normalize_iso8601(time_coverage_start)
            if tt is None:
                self.missing_attributes['errors'].append(
                    "time_coverage_start must be in ISO8601 format: "
                    "YYYY-mm-ddTHH:MM:SS<second fraction><time zone>.")
            self.metadata['temporal_extent'] = {'start_date': time_coverage_start}
            if time_coverage_end:
                tt, msg = normalize_iso8601(time_coverage_end)
                if tt is None:
                    self.missing_attributes['errors'].append(
                        "time_coverage_end must be in ISO8601 format: "
                        "YYYY-mm-ddTHH:MM:SS<second fraction><time zone>.")
                self.metadata['temporal_extent']['end_date'] = time_coverage_end
            mmd_yaml.pop('temporal_extent')
        else:
            self.metadata['temporal_extent'] = self.get_temporal_extents(
                mmd_yaml.pop('temporal_extent'), ncin
            )

        self.metadata['personnel'] = self.get_personnel(mmd_yaml.pop('personnel'), ncin)
        self.metadata['keywords'] = self.get_keywords(mmd_yaml.pop('keywords'), ncin)
        self.metadata['project'] = self.get_projects(mmd_yaml.pop('project'), ncin)
        self.metadata['platform'] = self.get_platforms(mmd_yaml.pop('platform'), ncin)
        self.metadata['dataset_citation'] = self.get_dataset_citations(
            mmd_yaml.pop('dataset_citation'), ncin
        )
        self.metadata['related_dataset'] = self.get_related_dataset(
            mmd_yaml.pop('related_dataset'), ncin
        )
        # Optionally add geographic extent
        self.metadata['geographic_extent'] = {}
        if geographic_extent_rectangle:
            self.metadata['geographic_extent']['rectangle'] = {
                'srsName': 'EPSG:4326',
                'north': geographic_extent_rectangle['geospatial_lat_max'],
                'south': geographic_extent_rectangle['geospatial_lat_min'],
                'west': geographic_extent_rectangle['geospatial_lon_min'],
                'east': geographic_extent_rectangle['geospatial_lon_max'],
            }
            mmd_yaml['geographic_extent'].pop('rectangle')
        else:
            self.metadata['geographic_extent']['rectangle'] = \
                self.get_geographic_extent_rectangle(
                    mmd_yaml['geographic_extent'].pop('rectangle'), ncin)
        # Check for geographic_extent/polygon
        polygon = self.get_geographic_extent_polygon(
            mmd_yaml['geographic_extent'].pop('polygon'), ncin
        )
        if polygon:
            self.metadata['geographic_extent']['polygon'] = polygon
        mmd_yaml.pop('geographic_extent')

        # Get use_constraint data
        self.metadata['use_constraint'] = self.get_license(mmd_yaml.pop('use_constraint'), ncin)

        # Data access should not be read from the netCDF-CF file
        mmd_yaml.pop('data_access')
        # Add OPeNDAP data_access if "netcdf_product" is OPeNDAP url
        rm_file_for_checksum_calculation = False
        if 'dodsC' in self.netcdf_product:
            self.metadata['data_access'] = self.get_data_access_dict(ncin, **kwargs)
            resource = ''
            for access in self.metadata['data_access']:
                if access['type'] == 'HTTP':
                    resource = access['resource']
            logging.info('Downloading NetCDF file to calculate checksum...')
            file_for_checksum_calculation = wget.download(resource)
            rm_file_for_checksum_calculation = True
        else:
            self.metadata['data_access'] = []
            file_for_checksum_calculation = self.netcdf_product

        file_size = pathlib.Path(file_for_checksum_calculation).stat().st_size / (1024 * 1024)

        for key in mmd_yaml:
            self.metadata[key] = self.get_acdd_metadata(mmd_yaml[key], ncin, key)

        # Set storage_information

        file_location = self.netcdf_product

        self.metadata['storage_information'] = {
            'file_name': os.path.basename(self.netcdf_product),
            'file_location': file_location,
            'file_format': 'NetCDF-CF',
            'file_size': '%.2f'%file_size,
            'file_size_unit': 'MB',
        }

        if checksum_calculation:
            hasher = FileHash('md5', chunk_size=1048576)
            fchecksum = hasher.hash_file(file_for_checksum_calculation)

            self.metadata['storage_information']['checksum'] = fchecksum
            self.metadata['storage_information']['checksum_type'] = '%ssum' % \
                                                                    hasher.hash_algorithm

        if rm_file_for_checksum_calculation:
            os.remove(file_for_checksum_calculation)

        self.check_conventions(ncin)

        if len(self.missing_attributes['warnings']) > 0:
            warnings.warn('\n\t'+'\n\t'.join(self.missing_attributes['warnings']))
        if len(self.missing_attributes['errors']) > 0:
            raise AttributeError('\n\t'+'\n\t'.join(self.missing_attributes['errors']))

        env = jinja2.Environment(
            loader=jinja2.PackageLoader(self.__module__.split('.')[0], 'templates'),
            autoescape=jinja2.select_autoescape(['html', 'xml']),
            trim_blocks=True, lstrip_blocks=True
        )
        template = env.get_template('mmd_template.xml')

        out_doc = template.render(data=self.metadata)

        # Are all required elements present?
        msg = ''
        req_ok = True
        # If running in check only mode, exit now
        # and return whether the required elements are present
        if self.check_only:
            return req_ok, msg

        with open(self.output_file, 'w') as fh:
            fh.write(out_doc)

    def get_data_access_dict(self, ncin, add_wms_data_access=False, add_http_data_access=True):
        all_netcdf_variables = []
        for var in ncin.variables:
            if 'standard_name' in ncin.variables[var].ncattrs():
                all_netcdf_variables.append(ncin.variables[var].standard_name)
        data_accesses = [{
            'type': 'OPeNDAP',
            'description': 'Open-source Project for a Network Data Access Protocol',
            'resource': self.netcdf_product,
        }]

        access_list = []
        _desc = []
        _res = []
        if add_wms_data_access:  # and 2D dataset...?
            access_list.append('OGC WMS')
            _desc.append('OGC Web Mapping Service, URI to GetCapabilities Document.')
            _res.append(self.netcdf_product.replace('dodsC', 'wms'))
        if add_http_data_access:
            access_list.append('HTTP')
            _desc.append('Direct download of file')
            _res.append(self.netcdf_product.replace('dodsC', 'fileServer'))

        for prot_type, desc, res in zip(access_list, _desc, _res):
            data_access = {
                'type': prot_type,
                'description': desc,
            }
            if 'OGC WMS' in prot_type:
                data_access['wms_layers'] = []
                # Don't add variables containing these names to the wms layers
                skip_layers = [
                    'latitude',
                    'longitude',
                    'angle',
                    'time',
                    'projection_x_coordinate',
                    'projection_y_coordinate',
                ]
                for w_layer in all_netcdf_variables:
                    if any(skip_layer in w_layer for skip_layer in skip_layers):
                        continue
                    data_access['wms_layers'].append(w_layer)
                # Need to add get capabilities to the wms resource
                res += '?service=WMS&version=1.3.0&request=GetCapabilities'
            data_access['resource'] = res
            data_accesses.append(data_access)

        return data_accesses<|MERGE_RESOLUTION|>--- conflicted
+++ resolved
@@ -950,7 +950,6 @@
                 raise ValueError("%s: Global attribute %s is empty - please correct." % (
                     self.netcdf_product, attr))
 
-<<<<<<< HEAD
     def check_conventions(self, ncin):
         """ Check that the Conventions attribute is present, and
         that it contains all needed information.
@@ -972,7 +971,7 @@
                     'The dataset should follow the ACDD convention. '
                     'Please provide the ACDD convention version in '
                     'the Conventions attribute.')
-=======
+
     def get_license(self, mmd_element, ncin):
         """ Get ACDD license attribute.
 
@@ -1020,7 +1019,6 @@
             else:
                 data['identifier'] = getattr(ncin, acdd_license_id)
         return data
->>>>>>> 3ca9b3a1
 
     def to_mmd(self, collection=None, checksum_calculation=False, mmd_yaml=None,
                *args, **kwargs):
