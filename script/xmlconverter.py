--- conflicted
+++ resolved
@@ -4,11 +4,7 @@
 import sys
 import parmap
 from lxml.etree import XMLSyntaxError
-<<<<<<< HEAD
-from py_mmd_tools.xml2xml import xml2xml
-=======
 from xml_utils import xml_translate
->>>>>>> d7b599df
 
 """
 Script to run the xmlc onversion tools
